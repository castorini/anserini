/**
 * Anserini: An information retrieval toolkit built on Lucene
 *
 * Licensed under the Apache License, Version 2.0 (the "License");
 * you may not use this file except in compliance with the License.
 * You may obtain a copy of the License at
 *
 * http://www.apache.org/licenses/LICENSE-2.0
 *
 * Unless required by applicable law or agreed to in writing, software
 * distributed under the License is distributed on an "AS IS" BASIS,
 * WITHOUT WARRANTIES OR CONDITIONS OF ANY KIND, either express or implied.
 * See the License for the specific language governing permissions and
 * limitations under the License.
 */

package io.anserini.document;

import java.io.BufferedWriter;
import java.io.File;
import java.io.FileOutputStream;
import java.io.OutputStreamWriter;
import java.io.Writer;
import java.util.HashMap;

import io.anserini.collection.JsonCollection;
import org.junit.After;
import org.junit.Before;

<<<<<<< HEAD

public class JsonDocumentObjectTest extends DocumentTest<JsonCollection.Document> {
=======
public class JsonDocumentObjectTest extends DocumentTest<JsonDocument> {
>>>>>>> 8ddd7098
  private String sampleFile = "sampleJsonObject.json";

  @Before
  public void setUp() throws Exception {
    super.setUp();

    String sampleDoc =
      "{\n " +
      "  \"id\": \"doc\",\n" +
      "  \"contents\": \"this is the contents.\"\n" +
      "}";
    Writer writer = new BufferedWriter(new OutputStreamWriter(
      new FileOutputStream(sampleFile), "utf-8"));
    writer.write(sampleDoc);

    dType = new JsonCollection.Document(sampleFile);

    HashMap<String, String> doc = new HashMap<>();
    doc.put("id", "doc");
    doc.put("content", "this is the contents.");
    expected.add(doc);
  }

  @After
  public void tearDown() throws Exception {
    File file = new File(sampleFile);
    file.delete();
    super.tearDown();
  }
}<|MERGE_RESOLUTION|>--- conflicted
+++ resolved
@@ -27,12 +27,7 @@
 import org.junit.After;
 import org.junit.Before;
 
-<<<<<<< HEAD
-
 public class JsonDocumentObjectTest extends DocumentTest<JsonCollection.Document> {
-=======
-public class JsonDocumentObjectTest extends DocumentTest<JsonDocument> {
->>>>>>> 8ddd7098
   private String sampleFile = "sampleJsonObject.json";
 
   @Before
