/*
 * Anserini: A Lucene toolkit for replicable information retrieval research
 *
 * Licensed under the Apache License, Version 2.0 (the "License");
 * you may not use this file except in compliance with the License.
 * You may obtain a copy of the License at
 *
 * http://www.apache.org/licenses/LICENSE-2.0
 *
 * Unless required by applicable law or agreed to in writing, software
 * distributed under the License is distributed on an "AS IS" BASIS,
 * WITHOUT WARRANTIES OR CONDITIONS OF ANY KIND, either express or implied.
 * See the License for the specific language governing permissions and
 * limitations under the License.
 */

package io.anserini.integration;

import io.anserini.index.IndexArgs;
import io.anserini.index.IndexCollection;
import io.anserini.index.IndexReaderUtils;
import io.anserini.search.SearchArgs;
import io.anserini.search.SearchCollection;
import org.apache.commons.io.FileUtils;
import org.apache.lucene.index.CheckIndex;
import org.apache.lucene.index.DirectoryReader;
import org.apache.lucene.index.IndexReader;
import org.apache.lucene.store.Directory;
import org.apache.lucene.store.FSDirectory;
import org.apache.lucene.util.IOUtils;
import org.apache.lucene.util.LuceneTestCase;
import org.apache.lucene.util.TestRuleLimitSysouts;
import org.junit.After;
import org.junit.Before;
import org.junit.Test;

import java.io.BufferedReader;
import java.io.ByteArrayOutputStream;
import java.io.File;
import java.io.FileReader;
import java.io.IOException;
import java.io.PrintStream;
import java.nio.file.Paths;
import java.util.ArrayList;
import java.util.HashMap;
import java.util.List;
import java.util.Map;
import java.util.Random;

// This automatically tests indexing, retrieval, and evaluation from end to end.
// Subclasses inherit and special to different collections.
@TestRuleLimitSysouts.Limit(bytes = 20000)
public abstract class EndToEndTest extends LuceneTestCase {
  private static final Random RANDOM = new Random();

  protected Map<String, SearchArgs> testQueries = new HashMap<>();

  protected String indexPath;

  protected String topicReader;
  protected String topicFile;
  protected String searchOutputPrefix = "e2eTestSearch";
  protected Map<String, String[]> referenceRunOutput = new HashMap<>();
  protected Map<Integer, Map<String, String>> documentContents = new HashMap<>();

  // These are the sources of truth
  protected int fieldNormStatusTotalFields;
  protected int termIndexStatusTermCount;
  protected int termIndexStatusTotFreq;
  protected int termIndexStatusTotPos;
  protected int storedFieldStatusTotalDocCounts;
  protected int storedFieldStatusTotFields;
  protected int docCount;

  // List of files for cleanup in @After.
  protected List<File> cleanup = new ArrayList<>();

  @Override
  @Before
  public void setUp() throws Exception {
    // We're going to build an index for every test.
    super.setUp();
    indexPath = "test-index" + RANDOM.nextInt(100000);

    cleanup.clear();

    // Subclasses will override this method and change their own settings.
    IndexArgs indexArgs = getIndexArgs();

    // Note, since we want to test end-to-end, we're going to generate command-line parameters to feed back into main.
    List<String> args = new ArrayList<>(List.of(
        "-index", indexPath,
        "-input", indexArgs.input,
        "-threads", "2",
        "-collection", indexArgs.collectionClass,
        "-generator", indexArgs.generatorClass));

    if (indexArgs.tweetMaxId != Long.MAX_VALUE) {
      args.add("-tweet.maxId");
      args.add(indexArgs.tweetMaxId + "");
    }

    if (indexArgs.whitelist != null) {
      args.add("-whitelist");
      args.add(indexArgs.whitelist);
    }

    if (indexArgs.storePositions) {
      args.add("-storePositions");
    }

    if (indexArgs.storeDocvectors) {
      args.add("-storeDocvectors");
    }

    if (indexArgs.storeTransformedDocs) {
      args.add("-storeTransformedDocs");
    }

    if (indexArgs.storeRawDocs) {
      args.add("-storeRawDocs");
    }

    if (indexArgs.optimize) {
      args.add("-optimize");
    }

    if (indexArgs.quiet) {
      args.add("-quiet");
    }

    IndexCollection.main(args.toArray(new String[args.size()]));
  }

  // Set the indexing args. Subclasses will override this method and change their own settings.
  abstract IndexArgs getIndexArgs();

  protected IndexArgs createDefaultIndexArgs() {
    IndexArgs args = new IndexArgs();

    args.storePositions = true;
    args.storeDocvectors = true;
    args.storeTransformedDocs = true;
    args.storeRawDocs = true;
    args.optimize = true;
    args.quiet = true;

    return args;
  }

  @Override
  @After
  public void tearDown() throws Exception {
    // Clean up the index.
    FileUtils.deleteDirectory(new File(indexPath));

    // Clean up other files we've created along the way.
    for (File file : cleanup) {
      file.delete();
    }
    super.tearDown();
  }

  @Test
  public void checkIndex() throws IOException {
    // Subclasses will override this method and provide the ground truth.
    setCheckIndexGroundTruth();

    ByteArrayOutputStream bos = new ByteArrayOutputStream(1024);
    Directory dir = FSDirectory.open(Paths.get(this.indexPath));

    IndexReader reader = DirectoryReader.open(dir);
    assertEquals(docCount, reader.maxDoc());

    for (Map.Entry<Integer, Map<String, String>> entry : documentContents.entrySet()) {
      String collectionDocid = IndexReaderUtils.convertLuceneDocidToDocid(reader, entry.getKey());
      assertEquals(entry.getValue().get("id"), collectionDocid);
      assertEquals(entry.getValue().get("raw"), IndexReaderUtils.getRawContents(reader, collectionDocid));
      assertEquals(entry.getValue().get("contents"), IndexReaderUtils.getIndexedContents(reader, collectionDocid));
    }
    reader.close();

    CheckIndex checker = new CheckIndex(dir);
    checker.setInfoStream(new PrintStream(bos, false, IOUtils.UTF_8));
    if (VERBOSE) checker.setInfoStream(System.out);
    CheckIndex.Status indexStatus = checker.checkIndex();
    if (!indexStatus.clean) {
      System.out.println("CheckIndex failed");
      System.out.println(bos.toString(IOUtils.UTF_8));
      fail();
    }

    final CheckIndex.Status.SegmentInfoStatus seg = indexStatus.segmentInfos.get(0);
    assertTrue(seg.openReaderPassed);

    assertNotNull(seg.diagnostics);

    assertNotNull(seg.fieldNormStatus);
    assertNull(seg.fieldNormStatus.error);
    assertEquals(this.fieldNormStatusTotalFields, seg.fieldNormStatus.totFields);

    assertNotNull(seg.termIndexStatus);
    assertNull(seg.termIndexStatus.error);
    assertEquals(this.termIndexStatusTermCount, seg.termIndexStatus.termCount);
    assertEquals(this.termIndexStatusTotFreq, seg.termIndexStatus.totFreq);
    assertEquals(this.termIndexStatusTotPos, seg.termIndexStatus.totPos);

    assertNotNull(seg.storedFieldStatus);
    assertNull(seg.storedFieldStatus.error);
    assertEquals(this.storedFieldStatusTotalDocCounts, seg.storedFieldStatus.docCount);
    assertEquals(this.storedFieldStatusTotFields, seg.storedFieldStatus.totFields);

    assertTrue(seg.diagnostics.size() > 0);
    final List<String> onlySegments = new ArrayList<>();
    onlySegments.add("_0");

    assertTrue(checker.checkIndex(onlySegments).clean);
    checker.close();
  }

<<<<<<< HEAD
  protected void setIndexingArgs() {
    // required
    indexCollectionArgs.collectionClass = this.collectionClass + "Collection";
    indexCollectionArgs.generatorClass = this.generator + "Generator";
    indexCollectionArgs.threads = 2;
    indexCollectionArgs.input = this.dataDirPrefix + this.dataDirPath;
    indexCollectionArgs.index = this.indexOutputPrefix + this.collectionClass;

    //optional
    indexCollectionArgs.storePositions = true;
    indexCollectionArgs.storeDocvectors = true;
    indexCollectionArgs.storeContents = true;
    indexCollectionArgs.storeRaw = true;
    indexCollectionArgs.optimize = true;
    indexCollectionArgs.quiet = true;
  }

  protected void testIndexing() {
    setIndexingArgs();
    try {
      IndexCollection.Counters counters = new IndexCollection(indexCollectionArgs).run();
      checkCounters(counters);
      checkIndex();
    } catch (Exception e) {
      e.printStackTrace();
      fail();
    }
  }
=======
  // Subclasses will override this method and provide the ground truth.
  protected abstract void setCheckIndexGroundTruth();
>>>>>>> a81c76fa

  protected SearchArgs createDefaultSearchArgs() {
    SearchArgs searchArgs = new SearchArgs();
    // required
    searchArgs.index = this.indexPath;
    searchArgs.output = this.searchOutputPrefix + this.topicReader;
    searchArgs.topicReader = this.topicReader;
    searchArgs.topics = new String[]{this.topicFile};
    searchArgs.bm25 = true;

    // optional
    searchArgs.topicfield = "title";
    searchArgs.searchtweets = false;
    searchArgs.hits = 1000;
    searchArgs.keepstop = false;

    return searchArgs;
  }

  @Test
  public void testSearching() {
    // Subclasses will override this method and provide the ground truth.
    setSearchGroundTruth();

    try {
      for (Map.Entry<String, SearchArgs> entry : testQueries.entrySet()) {
        SearchCollection searcher = new SearchCollection(entry.getValue());
        searcher.runTopics();
        searcher.close();
        checkRankingResults(entry.getKey(), entry.getValue().output);
        // Remember to cleanup run files.
        cleanup.add(new File(entry.getValue().output));
      }
    } catch (Exception e) {
      System.out.println("Test Searching failed: ");
      e.printStackTrace();
      fail();
    }
  }

  protected void checkRankingResults(String key, String output) throws IOException {
    BufferedReader br = new BufferedReader(new FileReader(output));
    String[] ref = referenceRunOutput.get(key);

    int cnt = 0;
    String s;
    while ((s = br.readLine()) != null) {
      assertEquals(ref[cnt], s);
      cnt++;
    }

    assertEquals(cnt, ref.length);
  }

  // Subclasses will override this method and provide the ground truth.
  protected abstract void setSearchGroundTruth();
}<|MERGE_RESOLUTION|>--- conflicted
+++ resolved
@@ -113,12 +113,12 @@
       args.add("-storeDocvectors");
     }
 
-    if (indexArgs.storeTransformedDocs) {
-      args.add("-storeTransformedDocs");
-    }
-
-    if (indexArgs.storeRawDocs) {
-      args.add("-storeRawDocs");
+    if (indexArgs.storeContents) {
+      args.add("-storeContents");
+    }
+
+    if (indexArgs.storeRaw) {
+      args.add("-storeRaw");
     }
 
     if (indexArgs.optimize) {
@@ -140,8 +140,8 @@
 
     args.storePositions = true;
     args.storeDocvectors = true;
-    args.storeTransformedDocs = true;
-    args.storeRawDocs = true;
+    args.storeContents = true;
+    args.storeRaw = true;
     args.optimize = true;
     args.quiet = true;
 
@@ -218,39 +218,8 @@
     checker.close();
   }
 
-<<<<<<< HEAD
-  protected void setIndexingArgs() {
-    // required
-    indexCollectionArgs.collectionClass = this.collectionClass + "Collection";
-    indexCollectionArgs.generatorClass = this.generator + "Generator";
-    indexCollectionArgs.threads = 2;
-    indexCollectionArgs.input = this.dataDirPrefix + this.dataDirPath;
-    indexCollectionArgs.index = this.indexOutputPrefix + this.collectionClass;
-
-    //optional
-    indexCollectionArgs.storePositions = true;
-    indexCollectionArgs.storeDocvectors = true;
-    indexCollectionArgs.storeContents = true;
-    indexCollectionArgs.storeRaw = true;
-    indexCollectionArgs.optimize = true;
-    indexCollectionArgs.quiet = true;
-  }
-
-  protected void testIndexing() {
-    setIndexingArgs();
-    try {
-      IndexCollection.Counters counters = new IndexCollection(indexCollectionArgs).run();
-      checkCounters(counters);
-      checkIndex();
-    } catch (Exception e) {
-      e.printStackTrace();
-      fail();
-    }
-  }
-=======
   // Subclasses will override this method and provide the ground truth.
   protected abstract void setCheckIndexGroundTruth();
->>>>>>> a81c76fa
 
   protected SearchArgs createDefaultSearchArgs() {
     SearchArgs searchArgs = new SearchArgs();
