--- conflicted
+++ resolved
@@ -64,13 +64,8 @@
   protected String topicFile;
   protected String searchOutputPrefix = "e2eTestSearch";
   protected Map<String, String[]> referenceRunOutput = new HashMap<>();
-<<<<<<< HEAD
-  protected Map<String, Map<String, String>> documents = new HashMap<>();
-  protected Map<String, Map<String, Map<String, Long>>> tokens = new HashMap<>();
-=======
   protected Map<String, Map<String, String>> referenceDocs = new HashMap<>();
   protected Map<String, Map<String, List<String>>> referenceDocTokens = new HashMap<>();
->>>>>>> 5781c871
   protected Map<String, List<String>>  queryTokens = new HashMap<>();
 
   // These are the sources of truth
@@ -204,22 +199,6 @@
 
     for (int i=0; i<reader.maxDoc(); i++) {
       String collectionDocid = IndexReaderUtils.convertLuceneDocidToDocid(reader, i);
-<<<<<<< HEAD
-      assertEquals(documents.get(collectionDocid).get("raw"),
-          IndexReaderUtils.documentRaw(reader, collectionDocid));
-      assertEquals(documents.get(collectionDocid).get("contents"),
-          IndexReaderUtils.documentContents(reader, collectionDocid));
-      // check list of tokens by calling document vector
-      if(!tokens.isEmpty()){
-        try {
-          Map<String, Long> actualToken = IndexReaderUtils.getDocumentVector(reader, collectionDocid);
-          Iterator it = actualToken.entrySet().iterator();
-          while (it.hasNext()) {
-            Map.Entry pair = (Map.Entry)it.next();
-            assertEquals(tokens.get(collectionDocid).get("contents").get(pair.getKey()), pair.getValue());
-            it.remove();
-          }
-=======
       assertEquals(referenceDocs.get(collectionDocid).get("raw"), IndexReaderUtils.documentRaw(reader, collectionDocid));
       assertEquals(referenceDocs.get(collectionDocid).get("contents"), IndexReaderUtils.documentContents(reader, collectionDocid));
 
@@ -228,7 +207,6 @@
         try {
           List<String> docTokens = IndexReaderUtils.getDocumentTokens(reader, collectionDocid);
           assertEquals(referenceDocTokens.get(collectionDocid).get("contents"), docTokens);
->>>>>>> 5781c871
         } catch (NotStoredException e) {
           e.printStackTrace();
         }
