/**
 * Anserini: A Lucene toolkit for replicable information retrieval research
 *
 * Licensed under the Apache License, Version 2.0 (the "License");
 * you may not use this file except in compliance with the License.
 * You may obtain a copy of the License at
 *
 * http://www.apache.org/licenses/LICENSE-2.0
 *
 * Unless required by applicable law or agreed to in writing, software
 * distributed under the License is distributed on an "AS IS" BASIS,
 * WITHOUT WARRANTIES OR CONDITIONS OF ANY KIND, either express or implied.
 * See the License for the specific language governing permissions and
 * limitations under the License.
 */

package io.anserini.index;

import io.anserini.IndexerTestBase;
import org.apache.lucene.index.DirectoryReader;
import org.apache.lucene.index.IndexReader;
import org.apache.lucene.index.MultiTerms;
import org.apache.lucene.index.Term;
import org.apache.lucene.index.Terms;
import org.apache.lucene.index.TermsEnum;
import org.apache.lucene.search.IndexSearcher;
import org.apache.lucene.search.TermQuery;
import org.apache.lucene.search.TopDocs;
import org.apache.lucene.search.similarities.BM25Similarity;
import org.apache.lucene.store.Directory;
import org.apache.lucene.store.FSDirectory;
import org.apache.lucene.util.BytesRef;
import org.junit.Test;

<<<<<<< HEAD
=======
import java.util.HashMap;
>>>>>>> 780f1c84
import java.util.List;
import java.util.Map;

public class IndexReaderUtilsTest extends IndexerTestBase {

  @Test
  public void testTermCounts() throws Exception {
    Directory dir = FSDirectory.open(tempDir1);
    IndexReader reader = DirectoryReader.open(dir);

    Map<String, Long> termCountMap;

    termCountMap = IndexReaderUtils.getTermCounts(reader, "here");
    assertEquals(Long.valueOf(3), termCountMap.get("collectionFreq"));
    assertEquals(Long.valueOf(2), termCountMap.get("docFreq"));

    termCountMap = IndexReaderUtils.getTermCounts(reader, "more");
    assertEquals(Long.valueOf(2), termCountMap.get("collectionFreq"));
    assertEquals(Long.valueOf(2), termCountMap.get("docFreq"));

    termCountMap = IndexReaderUtils.getTermCounts(reader, "some");
    assertEquals(Long.valueOf(2), termCountMap.get("collectionFreq"));
    assertEquals(Long.valueOf(1), termCountMap.get("docFreq"));

    termCountMap = IndexReaderUtils.getTermCounts(reader, "test");
    assertEquals(Long.valueOf(1), termCountMap.get("collectionFreq"));
    assertEquals(Long.valueOf(1), termCountMap.get("docFreq"));

    termCountMap = IndexReaderUtils.getTermCounts(reader, "text");
    assertEquals(Long.valueOf(3), termCountMap.get("collectionFreq"));
    assertEquals(Long.valueOf(2), termCountMap.get("docFreq"));
  }

  @Test
  public void testPostingsLists() throws Exception {
    Directory dir = FSDirectory.open(tempDir1);
    IndexReader reader = DirectoryReader.open(dir);

    List<IndexReaderUtils.Posting> postingsList;

    // here: (0, 2) [0, 4] (2, 1) [0]
    postingsList = IndexReaderUtils.getPostingsList(reader, "here");
    assertEquals(2, postingsList.get(0).getTF());
    assertEquals(0, postingsList.get(0).getDocid());
    assertArrayEquals(new int[] {0, 4}, postingsList.get(0).getPositions());
    assertEquals(1, postingsList.get(1).getTF());
    assertEquals(2, postingsList.get(1).getDocid());
    assertArrayEquals(new int[] {0}, postingsList.get(1).getPositions());

    // more: (0, 1) [7] (1, 1) [0]
    postingsList = IndexReaderUtils.getPostingsList(reader, "more");
    assertEquals(1, postingsList.get(0).getTF());
    assertEquals(0, postingsList.get(0).getDocid());
    assertArrayEquals(new int[] {7}, postingsList.get(0).getPositions());
    assertEquals(1, postingsList.get(1).getTF());
    assertEquals(1, postingsList.get(1).getDocid());
    assertArrayEquals(new int[] {0}, postingsList.get(1).getPositions());

    // some: (0, 2) [2, 6]
    postingsList = IndexReaderUtils.getPostingsList(reader, "some");
    assertEquals(2, postingsList.get(0).getTF());
    assertEquals(0, postingsList.get(0).getDocid());
    assertArrayEquals(new int[] {2, 6}, postingsList.get(0).getPositions());

    // test: (2, 1) [3]
    postingsList = IndexReaderUtils.getPostingsList(reader, "test");
    assertEquals(1, postingsList.get(0).getTF());
    assertEquals(2, postingsList.get(0).getDocid());
    assertArrayEquals(new int[] {3}, postingsList.get(0).getPositions());

    // text: (0, 2) [3, 8] (1, 1) [1]
    postingsList = IndexReaderUtils.getPostingsList(reader, "text");
    assertEquals(2, postingsList.get(0).getTF());
    assertEquals(0, postingsList.get(0).getDocid());
    assertArrayEquals(new int[] {3, 8}, postingsList.get(0).getPositions());
    assertEquals(1, postingsList.get(1).getTF());
    assertEquals(1, postingsList.get(1).getDocid());
    assertArrayEquals(new int[] {1}, postingsList.get(1).getPositions());
  }

<<<<<<< HEAD
=======

  @Test
  public void computeAllTermBM25Weights() throws Exception {
    Directory dir = FSDirectory.open(tempDir1);
    IndexReader reader = DirectoryReader.open(dir);

    // The complete term/doc matrix
    Map<String, Map<String, Float>> termDocMatrix = new HashMap<>();

    // We're going to iterate through all the terms in the dictionary to build the term/doc matrix
    Terms terms = MultiTerms.getTerms(reader, "contents");
    TermsEnum termsEnum = terms.iterator();
    BytesRef text;
    while ((text = termsEnum.next()) != null) {
      String term = text.utf8ToString();
      System.out.println(term);

      IndexSearcher searcher = new IndexSearcher(reader);
      searcher.setSimilarity(new BM25Similarity());

      TopDocs rs = searcher.search(new TermQuery(new Term("contents", term)), 3);
      for (int i=0; i<rs.scoreDocs.length; i++) {
        String docid = reader.document(rs.scoreDocs[i].doc).getField("id").stringValue();
        System.out.println(docid + " " + rs.scoreDocs[i].score);
        if (!termDocMatrix.containsKey(term))
          termDocMatrix.put(term, new HashMap<>());
        termDocMatrix.get(term).put(docid, rs.scoreDocs[i].score);
      }
    }

    int numDocs = reader.numDocs();
    // Iterate through the document vectors, and verify that we have the same values as in the term/doc matrix
    for (int i=0; i<numDocs; i++) {
      Terms termVector = reader.getTermVector(i, "contents");
      String docid = IndexReaderUtils.convertLuceneDocidToDocid(reader, i);
      System.out.println(reader.document(i) + " " + docid);

      // For this document, iterate through the terms.
      termsEnum = termVector.iterator();
      while ((text = termsEnum.next()) != null) {
        String term = text.utf8ToString();
        float weight = IndexReaderUtils.getBM25TermWeight(reader, docid, term);
        System.out.println(term + " " + weight);
        assertEquals(termDocMatrix.get(term).get(docid), weight, 10e-6);
      }
    }
  }

>>>>>>> 780f1c84
  @Test
  public void testDocumentVector() throws Exception {
    Directory dir = FSDirectory.open(tempDir1);
    IndexReader reader = DirectoryReader.open(dir);

    Map<String, Long> documentVector;

    System.out.println("doc1");
    documentVector = IndexReaderUtils.getDocumentVector(reader, "doc1");
    assertEquals(Long.valueOf(2), documentVector.get("here"));
    assertEquals(Long.valueOf(1), documentVector.get("more"));
    assertEquals(Long.valueOf(2), documentVector.get("some"));
    assertEquals(Long.valueOf(2), documentVector.get("text"));

    System.out.println("doc2");
    documentVector = IndexReaderUtils.getDocumentVector(reader, "doc2");
    assertEquals(Long.valueOf(1), documentVector.get("more"));
    assertEquals(Long.valueOf(1), documentVector.get("text"));

    System.out.println("doc3");
    documentVector = IndexReaderUtils.getDocumentVector(reader, "doc3");
    assertEquals(Long.valueOf(1), documentVector.get("here"));
    assertEquals(Long.valueOf(1), documentVector.get("test"));
  }

  @Test
  public void testDocidConversion() throws Exception {
    Directory dir = FSDirectory.open(tempDir1);
    IndexReader reader = DirectoryReader.open(dir);

    System.out.println("Converting Lucene Docids...");

    assertEquals("doc1", IndexReaderUtils.convertLuceneDocidToDocid(reader, 0));
    assertEquals("doc2", IndexReaderUtils.convertLuceneDocidToDocid(reader, 1));
    assertEquals("doc3", IndexReaderUtils.convertLuceneDocidToDocid(reader, 2));

    assertEquals(0, IndexReaderUtils.convertDocidToLuceneDocid(reader, "doc1"));
    assertEquals(1, IndexReaderUtils.convertDocidToLuceneDocid(reader, "doc2"));
    assertEquals(2, IndexReaderUtils.convertDocidToLuceneDocid(reader, "doc3"));
  }
}<|MERGE_RESOLUTION|>--- conflicted
+++ resolved
@@ -32,10 +32,7 @@
 import org.apache.lucene.util.BytesRef;
 import org.junit.Test;
 
-<<<<<<< HEAD
-=======
 import java.util.HashMap;
->>>>>>> 780f1c84
 import java.util.List;
 import java.util.Map;
 
@@ -115,9 +112,6 @@
     assertEquals(1, postingsList.get(1).getDocid());
     assertArrayEquals(new int[] {1}, postingsList.get(1).getPositions());
   }
-
-<<<<<<< HEAD
-=======
 
   @Test
   public void computeAllTermBM25Weights() throws Exception {
@@ -166,7 +160,6 @@
     }
   }
 
->>>>>>> 780f1c84
   @Test
   public void testDocumentVector() throws Exception {
     Directory dir = FSDirectory.open(tempDir1);
