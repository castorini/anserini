/**
 * Anserini: An information retrieval toolkit built on Lucene
 *
 * Licensed under the Apache License, Version 2.0 (the "License");
 * you may not use this file except in compliance with the License.
 * You may obtain a copy of the License at
 *
 * http://www.apache.org/licenses/LICENSE-2.0
 *
 * Unless required by applicable law or agreed to in writing, software
 * distributed under the License is distributed on an "AS IS" BASIS,
 * WITHOUT WARRANTIES OR CONDITIONS OF ANY KIND, either express or implied.
 * See the License for the specific language governing permissions and
 * limitations under the License.
 */

package io.anserini.collection;

import org.junit.Before;
import org.junit.Test;

import java.util.HashMap;
<<<<<<< HEAD

=======
import java.util.NoSuchElementException;
import java.util.concurrent.atomic.AtomicInteger;
>>>>>>> 01e8c82c

public class ClueWeb09DocumentTest extends DocumentTest {

  @Before
  public void setUp() throws Exception {
    super.setUp();

    // WARC-Type: warcinfo is not indexable
    rawDocs.add(
        "WARC/0.18\n" +
        "WARC-Type: warcinfo\n" +
        "WARC-Date: 2009-03-65T08:43:19-0800\n" +
        "WARC-Record-ID: <urn:uuid:11111111-2222-3333-4444-555555555555>\n" +
        "Content-Type: application/warc-fields\n" +
        "Content-Length: 219\n" +
        "\n" +
        "software: Nutch 1.0-dev (modified for clueweb09)\n" +
        "isPartOf: clueweb09-en\n" +
        "description: clueweb09 crawl with WARC output\n" +
        "format: WARC file version 0.18\n" +
        "conformsTo: http://www.archive.org/documents/WarcFileFormat-0.18.html\n");

    rawDocs.add(
        "WARC/0.18\n" +
        "WARC-Type: response\n" +
        "WARC-Target-URI: http://clueweb09.test.com/\n" +
        "WARC-Warcinfo-ID: 993d3969-9643-4934-b1c6-68d4dbe55b83\n" +
        "WARC-Date: 2009-03-65T08:43:19-0800\n" +
        "WARC-Record-ID: <urn:uuid:6f12f095-18a8-4415-8f04-ec2477be81d5>\n" +
        "WARC-TREC-ID: clueweb09-az0000-00-00000\n" +
        "Content-Type: application/http;msgtype=response\n" +
        "WARC-Identified-Payload-Type: \n" +
        "Content-Length: 345\n" + // The Content-Length MUST match the length of the record!!!
        "\n" +
        "HTTP/1.1 200 OK\n" +
        "Content-Type: text/html\n" +
        "Date: Tue, 13 Jan 2009 18:05:10 GMT\n" +
        "Pragma: no-cache\n" +
        "Cache-Control: no-cache, must-revalidate\n" +
        "X-Powered-By: PHP/4.4.8\n" +
        "Server: WebServerX\n" +
        "Connection: close\n" +
        "Last-Modified: Tue, 13 Jan 2009 18:05:10 GMT\n" +
        "Expires: Mon, 20 Dec 1998 01:00:00 GMT\n" +
        "Content-Length: 49\n" +
        "\n" +
        "<html>\n" +
        "whatever here will be included\n" +
        "</html>\n");

    HashMap<String, String> doc1 = new HashMap<>();
    doc1.put("id", null);
    doc1.put("content", "software: Nutch 1.0-dev (modified for clueweb09)\n" +
        "isPartOf: clueweb09-en\n" +
        "description: clueweb09 crawl with WARC output\n" +
        "format: WARC file version 0.18\n" +
        "conformsTo: http://www.archive.org/documents/WarcFileFormat-0.18.html");
    expected.add(doc1);

    HashMap<String, String> doc2 = new HashMap<>();
    doc2.put("id", "clueweb09-az0000-00-00000");
    doc2.put("content", "\n<html>\n" +
        "whatever here will be included\n" +
        "</html>");
    expected.add(doc2);
  }

  @Test
  public void test() {
    ClueWeb09Collection collection = new ClueWeb09Collection();
    for (int i = 0; i < rawDocs.size(); i++) {
      BaseFileSegment<ClueWeb09Collection.Document> iter = collection.createFileSegment(rawDocs.get(i));
      while (iter.hasNext()) {
        ClueWeb09Collection.Document parsed = iter.next();
        assertEquals(parsed.id(), expected.get(i).get("id"));
        assertEquals(parsed.content(), expected.get(i).get("content"));
      }
    }
  }

  // Tests if the iterator is behaving properly. If it is, we shouldn't have any issues running into
  // NoSuchElementExceptions.
  @Test
  public void testStreamIteration() {
    ClueWeb09Collection collection = new ClueWeb09Collection();
    BaseFileSegment<ClueWeb09Collection.Document> iter =
        collection.createFileSegment(rawDocs.get(0) + rawDocs.get(1));
    AtomicInteger cnt = new AtomicInteger();
    // FIXME: We're using NoSuchElementExceptions to trigger the end of the iteration, which is janky.
    iter.forEachRemaining(d -> cnt.incrementAndGet());
    assertEquals(cnt, 2);
  }
}<|MERGE_RESOLUTION|>--- conflicted
+++ resolved
@@ -20,12 +20,8 @@
 import org.junit.Test;
 
 import java.util.HashMap;
-<<<<<<< HEAD
+import java.util.concurrent.atomic.AtomicInteger;
 
-=======
-import java.util.NoSuchElementException;
-import java.util.concurrent.atomic.AtomicInteger;
->>>>>>> 01e8c82c
 
 public class ClueWeb09DocumentTest extends DocumentTest {
 
@@ -112,10 +108,9 @@
   public void testStreamIteration() {
     ClueWeb09Collection collection = new ClueWeb09Collection();
     BaseFileSegment<ClueWeb09Collection.Document> iter =
-        collection.createFileSegment(rawDocs.get(0) + rawDocs.get(1));
+      collection.createFileSegment(rawDocs.get(0) + rawDocs.get(1));
     AtomicInteger cnt = new AtomicInteger();
-    // FIXME: We're using NoSuchElementExceptions to trigger the end of the iteration, which is janky.
     iter.forEachRemaining(d -> cnt.incrementAndGet());
-    assertEquals(cnt, 2);
+    assertEquals(cnt.get(), 2);
   }
 }