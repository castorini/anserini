# -*- coding: utf-8 -*-
'''
Anserini: A Lucene toolkit for replicable information retrieval research

Licensed under the Apache License, Version 2.0 (the "License");
you may not use this file except in compliance with the License.
You may obtain a copy of the License at

http://www.apache.org/licenses/LICENSE-2.0

Unless required by applicable law or agreed to in writing, software
distributed under the License is distributed on an "AS IS" BASIS,
WITHOUT WARRANTIES OR CONDITIONS OF ANY KIND, either express or implied.
See the License for the specific language governing permissions and
limitations under the License.
'''

import argparse
import logging
import math
import os
import requests
import time
import regression_utils

logger = logging.getLogger('run_solr_regression')
ch = logging.StreamHandler()
ch.setFormatter(logging.Formatter('%(asctime)s %(levelname)s - %(message)s'))
logger.addHandler(ch)
logger.setLevel(logging.INFO)

class SolrClient:
    def __init__(self):
        pass

    def is_alive(self):
        try:
            response = requests.get('http://localhost:8983/')
            response.raise_for_status()
        except: return False
        else: return True

    def does_index_exist(self, collection):
        # Make sure Solr is alive:
        if self.is_alive():
            try:
                response = requests.get('http://localhost:8983/solr/admin/collections?action=LIST')
                response.raise_for_status()
            except: return False
            else:
                return collection in response.json()['collections']
        else: raise Exception('Solr does not appear to be alive!')

    def delete_index(self, collection):
        # Make sure the index exists:
        if self.does_index_exist(collection):
            command = 'solrini/bin/solr delete -c {}'.format(collection)
            logger.info('Deleting index {} command: {}'.format(collection, command))
            output = regression_utils.run_shell_command(command, logger, echo=True)
            return not self.does_index_exist(collection)
        else: raise Exception('The index {} does not exist!'.format(collection))

    def create_index(self, collection):
        # Make sure the index does not exist:
        if not self.does_index_exist(collection):
            # Re-upload configsets to Solr's internal Zookeeper
            self.upload_configs()
            command = 'solrini/bin/solr create -n anserini -c {}'.format(collection)
            logger.info('Creating index {} command: {}'.format(collection, command))
            output = regression_utils.run_shell_command(command, logger, echo=True)
            return self.does_index_exist(collection)
        else:
            raise Exception('The index {} already exists!'.format(collection))

    def insert_docs(self, collection, path):
        logger.info('Inserting documents from {} into {}... '.format(path, collection))
        if not os.path.exists(args.input):
            raise Exception('{} does not exist!'.format(args.input))
        if not self.does_index_exist(collection):
            raise Exception('The index {} does not exist!'.format(collection))
        command = ''
        if collection == 'core18':
            command = 'sh target/appassembler/bin/IndexCollection -collection WashingtonPostCollection ' + \
                      '-generator WashingtonPostGenerator -solr -solr.index core18 -solr.zkUrl localhost:9983 ' + \
                      '-threads 8 -input ' + path + ' -storePositions -storeDocvectors -storeContents'
        elif collection == 'robust04':
            command = 'sh target/appassembler/bin/IndexCollection -collection TrecCollection ' + \
                      '-generator DefaultLuceneDocumentGenerator -solr -solr.index robust04 -solr.zkUrl localhost:9983 ' + \
                      '-threads 8 -input ' + path + ' -storePositions -storeDocvectors -storeRaw'
        elif collection == 'msmarco-passage':
            command = 'sh target/appassembler/bin/IndexCollection -collection JsonCollection ' + \
<<<<<<< HEAD
                      '-generator DefaultLuceneDocumentGenerator -solr -solr.index msmarco-passage -solr.zkUrl localhost:9983 ' + \
                      '-threads 8 -input ' + path + ' -storePositions -storeDocvectors -storeRaw'
=======
                      '-generator JsoupGenerator -solr -solr.index msmarco-passage -solr.zkUrl localhost:9983 ' + \
                      '-threads 8 -input ' + path + ' -storePositions -storeDocvectors -storeRawDocs'
        elif collection == 'msmarco-doc':
            command = 'sh target/appassembler/bin/IndexCollection -collection TrecCollection ' + \
                      '-generator LuceneDocumentGenerator -solr -solr.index msmarco-doc -solr.zkUrl localhost:9983 ' + \
                      '-threads 8 -input ' + path + ' -storePositions -storeDocvectors -storeRawDocs'
>>>>>>> 54c1153f
        else:
            raise Exception('Unknown collection: {}'.format(collection))
        logger.info('Running indexing command: ' + command)
        return regression_utils.run_shell_command(command, logger, echo=True)

    def upload_configs(self):
        os.chdir('src/main/resources/solr')
        command = 'rm -rf anserini/conf/lang anserini-twitter/conf/lang'
        logger.info('Deleting existed configs command: ' + command)
        output = regression_utils.run_shell_command(command, logger, echo=True)
        command = './solr.sh ../../../../solrini localhost:9983'
        logger.info('Uploading configs command: ' + command)
        output = regression_utils.run_shell_command(command, logger, echo=True)
        os.chdir('../../../..')
        logger.info('Uploading complete!')

    def evaluate(self, collection):
        if not self.does_index_exist(collection):
            raise Exception('The index {} does not exist!'.format(collection))
        command = ''
        if collection == 'core18':
            command = 'sh target/appassembler/bin/SearchSolr -topicreader Trec -solr.index core18 ' + \
                      '-solr.zkUrl localhost:9983 -topics src/main/resources/topics-and-qrels/topics.core18.txt ' + \
                      '-output run.solr.core18.bm25.topics.core18.txt'
        elif collection == 'robust04':
            command = 'sh target/appassembler/bin/SearchSolr -topicreader Trec -solr.index robust04 ' + \
                      '-solr.zkUrl localhost:9983 -topics src/main/resources/topics-and-qrels/topics.robust04.txt ' + \
                      '-output run.solr.robust04.bm25.topics.robust04.txt'
        elif collection == 'msmarco-passage':
            command = 'sh target/appassembler/bin/SearchSolr -topicreader TsvString -solr.index msmarco-passage ' + \
                      '-solr.zkUrl localhost:9983 -topics src/main/resources/topics-and-qrels/topics.msmarco-passage.dev-subset.txt ' + \
                      '-output run.solr.msmarco-passage.txt'
        elif collection == 'msmarco-doc':
            command = 'sh target/appassembler/bin/SearchSolr -topicreader TsvInt -solr.index msmarco-doc ' + \
                      '-solr.zkUrl localhost:9983 -topics src/main/resources/topics-and-qrels/topics.msmarco-doc.dev.txt ' + \
                      '-output run.solr.msmarco-doc.txt '
        else:
            raise Exception('Unknown collection: {}'.format(collection))

        logger.info('Retrieval command: ' + command)
        output = regression_utils.run_shell_command(command, logger, echo=True)
        logger.info('Retrieval complete!')

        if collection == 'core18':
            command = 'eval/trec_eval.9.0.4/trec_eval -m map -m P.30 ' + \
                      'src/main/resources/topics-and-qrels/qrels.core18.txt run.solr.core18.bm25.topics.core18.txt'
        elif collection == 'robust04':
            command = 'eval/trec_eval.9.0.4/trec_eval -m map -m P.30 ' + \
                      'src/main/resources/topics-and-qrels/qrels.robust04.txt run.solr.robust04.bm25.topics.robust04.txt'
        elif collection == 'msmarco-passage':
            command = 'eval/trec_eval.9.0.4/trec_eval  -c -mrecall.1000 -mmap ' + \
                      'src/main/resources/topics-and-qrels/qrels.msmarco-passage.dev-subset.txt run.solr.msmarco-passage.txt'
        elif collection == 'msmarco-doc':
            command = 'eval/trec_eval.9.0.4/trec_eval  -c -mrecall.1000 -mmap ' + \
                      'src/main/resources/topics-and-qrels/qrels.msmarco-doc.dev.txt run.solr.msmarco-doc.txt'
        else:
            raise Exception('Unknown collection: {}'.format(collection))

        logger.info('Evaluation command: ' + command)
        output = regression_utils.run_shell_command(command, logger, capture=True)
        ap = float(output[0].split('\t')[2])

        expected = 0
        if collection == 'core18': expected = 0.2495
        elif collection == 'robust04': expected = 0.2531
        elif collection == 'msmarco-passage': expected = 0.1926
        elif collection == 'msmarco-doc': expected = 0.2310
        else: raise Exception('Unknown collection: {}'.format(collection))

        if math.isclose(ap, expected): logger.info('[SUCESS] {} MAP verified as expected!'.format(ap))
        else: logger.info('[FAILED] {} MAP, expected {} MAP!'.format(ap, expected))



if __name__ == '__main__':
    parser = argparse.ArgumentParser(description='Program for running Solr regressions.')
    parser.add_argument('--ping', action='store_true', default=False, help='ping Solr and exit')
    parser.add_argument('--check-index-exists', default='', type=str, metavar='collection', help='check if index exists')
    parser.add_argument('--delete-index', default='', type=str, metavar='collection', help='deletes index')
    parser.add_argument('--create-index', default='', type=str, metavar='collection', help='creates index')
    parser.add_argument('--insert-docs', default='', type=str, metavar='collection', help='insert documents into index')
    parser.add_argument('--input', default='', type=str, metavar='directory', help='location of documents to insert into index')
    parser.add_argument('--evaluate', default='', type=str, metavar='collection', help='search and evaluate on collection')
    parser.add_argument('--regression', default='', type=str, metavar='collection', help='run end-to-end regression')

    args = parser.parse_args()
    solr = SolrClient()

    if args.ping:
        logger.info('Pinging Solr instance...')
        if solr.is_alive():
            logger.info('... appears to alive! :)')
        else:
            logger.info('... appears to dead! :(')
    elif args.check_index_exists:
        logger.info('Checking if index {} exists...'.format(args.check_index_exists))
        if solr.does_index_exist(args.check_index_exists):
            logger.info('... yes indeed!')
        else:
            logger.info('... appears not.')
    elif args.delete_index:
        if solr.delete_index(args.delete_index):
            logger.info('... successful!')
        else:
            logger.info('... failed!')
    elif args.create_index:
        if solr.create_index(args.create_index):
            logger.info('... successful!')
        else:
            logger.info('... failed!')
    elif args.insert_docs:
        if not args.input:
            raise Exception('Location of corpus not specified (use --input)!')
        else:
            solr.insert_docs(args.insert_docs, args.input)
    elif args.evaluate:
        solr.evaluate(args.evaluate)
    elif args.regression:
        logger.info('Running BM25 regression on {}...'.format(args.regression))
        if not args.input:
            raise Exception('Location of corpus not specified (use --input)!')
        if not solr.is_alive():
            raise Exception('Solr does not appear to be alive!')
        if solr.does_index_exist(args.regression):
            logger.info('Index {} already exists: deleting and recreating.'.format(args.regression))
            solr.delete_index(args.regression)
        solr.create_index(args.regression)
        solr.insert_docs(args.regression, args.input)
        solr.evaluate(args.regression)<|MERGE_RESOLUTION|>--- conflicted
+++ resolved
@@ -89,17 +89,12 @@
                       '-threads 8 -input ' + path + ' -storePositions -storeDocvectors -storeRaw'
         elif collection == 'msmarco-passage':
             command = 'sh target/appassembler/bin/IndexCollection -collection JsonCollection ' + \
-<<<<<<< HEAD
                       '-generator DefaultLuceneDocumentGenerator -solr -solr.index msmarco-passage -solr.zkUrl localhost:9983 ' + \
                       '-threads 8 -input ' + path + ' -storePositions -storeDocvectors -storeRaw'
-=======
-                      '-generator JsoupGenerator -solr -solr.index msmarco-passage -solr.zkUrl localhost:9983 ' + \
-                      '-threads 8 -input ' + path + ' -storePositions -storeDocvectors -storeRawDocs'
         elif collection == 'msmarco-doc':
             command = 'sh target/appassembler/bin/IndexCollection -collection TrecCollection ' + \
                       '-generator LuceneDocumentGenerator -solr -solr.index msmarco-doc -solr.zkUrl localhost:9983 ' + \
-                      '-threads 8 -input ' + path + ' -storePositions -storeDocvectors -storeRawDocs'
->>>>>>> 54c1153f
+                      '-threads 8 -input ' + path + ' -storePositions -storeDocvectors -storeRaw'
         else:
             raise Exception('Unknown collection: {}'.format(collection))
         logger.info('Running indexing command: ' + command)
