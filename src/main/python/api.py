--- conflicted
+++ resolved
@@ -20,13 +20,8 @@
     try:
         req = request.get_json(force=True)
         question = req["question"]
-<<<<<<< HEAD
         print("Question: {}".format(question))
         # FIXME: get the answer from the PyTorch model here 
-=======
-        print("Question: %s" % (question))
-        # FIXME: get the answer from the PyTorch model here      
->>>>>>> 6086d04e
         answer = get_answer(question)
         answer_dict = {"answer": answer}
         return jsonify(answer_dict)
@@ -34,7 +29,6 @@
         error_dict = {"error": "ERROR - could not parse the question or get answer."}
         return jsonify(error_dict)
 
-<<<<<<< HEAD
 # FIXME: separate this out to a classifier class where we can switch out the models
 def get_answer(question):
     pyserini = Pyserini(args.index)
@@ -43,17 +37,6 @@
     answer = jaccard.most_similar_passage(question, candidate_passages)
     return answer
 
-
-=======
-def get_answer(question):
-    index_path = "/home/s43moham/indexes/lucene-index.TrecQA.pos+docvectors+rawdocs"
-    pyserini = Pyserini(index_path)
-    jaccard = Jaccard()
-    candidate_passages = pyserini.ranked_passages(query_string=question, num_hits=30, k=20)       
-    answer = jaccard.most_similar_passage(question, candidate_passages)
-    return answer
-
->>>>>>> 6086d04e
 if __name__ == "__main__":
     parser = argparse.ArgumentParser(description='Start the Flask API at the specified host, port')
     parser.add_argument('--index', help='directory path for index', required=True, type=str)
