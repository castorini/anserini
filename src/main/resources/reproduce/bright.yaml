--- conflicted
+++ resolved
@@ -264,66 +264,8 @@
       - topic_key: theoremqa-questions
         eval_key: bright-theoremqa-questions
         scores:
-<<<<<<< HEAD
-          - nDCG@10: 0.0733
-  - name: bm25q
-    display: "BM25, BM25 query-side baseline"
-    display_html: "BM25, BM25 query-side baseline"
-    display_row: ""
-    command: java -cp $fatjar --add-modules jdk.incubator.vector io.anserini.search.SearchCollection -threads $threads -index bright-$topics -topics bright-$topics -output $output -bm25 -bm25query -removeQuery
-    topics:
-      - topic_key: biology
-        eval_key: bright-biology
-        scores:
-          - nDCG@10: 0.1972
-      - topic_key: earth-science
-        eval_key: bright-earth-science
-        scores:
-          - nDCG@10: 0.2789
-      - topic_key: economics
-        eval_key: bright-economics
-        scores:
-          - nDCG@10: 0.1518
-      - topic_key: psychology
-        eval_key: bright-psychology
-        scores:
-          - nDCG@10: 0.1266
-      - topic_key: robotics
-        eval_key: bright-robotics
-        scores:
-          - nDCG@10: 0.1390
-      - topic_key: stackoverflow
-        eval_key: bright-stackoverflow
-        scores:
-          - nDCG@10: 0.1855
-      - topic_key: sustainable-living
-        eval_key: bright-sustainable-living
-        scores:
-          - nDCG@10: 0.1515
-      - topic_key: pony
-        eval_key: bright-pony
-        scores:
-          - nDCG@10: 0.0789
-      - topic_key: leetcode
-        eval_key: bright-leetcode
-        scores:
-          - nDCG@10: 0.2497
-      - topic_key: aops
-        eval_key: bright-aops
-        scores:
-          - nDCG@10: 0.0627
-      - topic_key: theoremqa-theorems
-        eval_key: bright-theoremqa-theorems
-        scores:
-          - nDCG@10: 0.0492
-      - topic_key: theoremqa-questions
-        eval_key: bright-theoremqa-questions
-        scores:
-          - nDCG@10: 0.1036
-=======
           - nDCG@10: 0.1411
       - topic_key: theoremqa-theorems
         eval_key: bright-theoremqa-theorems
         scores:
-          - nDCG@10: 0.0532
->>>>>>> 0162d31c
+          - nDCG@10: 0.0532