---
name: robust05
index_command: target/appassembler/bin/IndexCollection
index_utils_command: target/appassembler/bin/IndexUtils
search_command: target/appassembler/bin/SearchCollection
topic_root: src/main/resources/topics-and-qrels/
qrels_root: src/main/resources/topics-and-qrels/
index_root:
ranking_root:
collection: TrecCollection
generator: JsoupGenerator
threads: 16
index_options:
  - -storePositions
  - -storeDocvectors
  - -storeRawDocs
topic_reader: Trec
evals:
  - command: eval/trec_eval.9.0.4/trec_eval
    params:
      - -m map
    separator: "\t"
    parse_index: 2
    metric: map
    metric_precision: 4
    can_combine: true
  - command: eval/trec_eval.9.0.4/trec_eval
    params:
      - -m P.30
    separator: "\t"
    parse_index: 2
    metric: p30
    metric_precision: 4
    can_combine: true
input_roots:
  - /tuna1/
  - /scratch2/
input: collections/newswire/AQUAINT/
index_path: indexes/lucene-index.robust05.pos+docvectors+rawdocs # path to the existing index, used in regression test if `--index` option is absent
index_stats:
  documents: 1031455
  documents (non-empty): 1031326
  total terms: 317246296
topics:
  - name: "All Topics"
    path: topics.robust05.txt
    qrel: qrels.robust2005.txt
models:
  - name: bm25
    params:
      - -bm25
    results:
      map:
        - 0.2031
      p30:
        - 0.3693
  - name: bm25+rm3
    params:
      - -bm25
      - -rm3
    results:
      map:
<<<<<<< HEAD
        - 0.2514
      p30:
        - 0.3993
=======
        - 0.2517
      p30:
        - 0.3913
>>>>>>> 8f263eda
  - name: bm25+ax
    params:
      - -bm25
      - -axiom
      - -rerankCutoff 20
      - -axiom.deterministic
    results:
      map:
        - 0.2584
      p30:
        - 0.4120
  - name: ql
    params:
      - -ql
    results:
      map:
        - 0.2028
      p30:
        - 0.3653
  - name: ql+rm3
    params:
      - -ql
      - -rm3
    results:
      map:
        - 0.2474
      p30:
<<<<<<< HEAD
        - 0.4047
=======
        - 0.4020
>>>>>>> 8f263eda
  - name: ql+ax
    params:
      - -ql
      - -axiom
      - -rerankCutoff 20
      - -axiom.deterministic
    results:
      map:
        - 0.2476
      p30:
        - 0.4113<|MERGE_RESOLUTION|>--- conflicted
+++ resolved
@@ -60,15 +60,9 @@
       - -rm3
     results:
       map:
-<<<<<<< HEAD
         - 0.2514
       p30:
         - 0.3993
-=======
-        - 0.2517
-      p30:
-        - 0.3913
->>>>>>> 8f263eda
   - name: bm25+ax
     params:
       - -bm25
@@ -96,11 +90,7 @@
       map:
         - 0.2474
       p30:
-<<<<<<< HEAD
         - 0.4047
-=======
-        - 0.4020
->>>>>>> 8f263eda
   - name: ql+ax
     params:
       - -ql
