/*
 * Anserini: A Lucene toolkit for reproducible information retrieval research
 *
 * Licensed under the Apache License, Version 2.0 (the "License");
 * you may not use this file except in compliance with the License.
 * You may obtain a copy of the License at
 *
 * http://www.apache.org/licenses/LICENSE-2.0
 *
 * Unless required by applicable law or agreed to in writing, software
 * distributed under the License is distributed on an "AS IS" BASIS,
 * WITHOUT WARRANTIES OR CONDITIONS OF ANY KIND, either express or implied.
 * See the License for the specific language governing permissions and
 * limitations under the License.
 */

package io.anserini.util;

import me.tongfei.progressbar.ProgressBar;

import org.apache.commons.codec.digest.DigestUtils;
import org.apache.commons.io.IOUtils;
import org.apache.commons.io.input.CountingInputStream;

import io.anserini.index.IndexInfo;

import java.io.FileOutputStream;
import java.io.IOException;
import java.io.InputStream;
import java.net.HttpURLConnection;
import java.net.URL;
import java.nio.file.Files;
import java.nio.file.Path;
import java.nio.file.StandardCopyOption;

public class PrebuiltIndexHandler {
  private String indexName;
  private String saveRootPath;
  private IndexInfo info = null;
  private Path indexFolderPath = null;
  private boolean initialized = false;
  private Path savePath;

  public PrebuiltIndexHandler(String indexName) {
    this.indexName = indexName;
    this.saveRootPath = getCache();
  }

  private String getCache() {
    /*
     * Get the pyserini cache path firs to avoid double downloads. If the pyserini
     * cache path does not exist, use the anserini cache path.
     */
    final Path PyseriniPath = Path.of(System.getProperty("user.home"), ".cache", "pyserini", "indexes");
    final Path AnseriniPath = Path.of(System.getProperty("user.home"), ".cache", "anserini", "indexes");
    if (checkFileExist(PyseriniPath)) {
      return PyseriniPath.toString();
    } else {
      return AnseriniPath.toString();
    }
  }

  private static boolean checkFileExist(Path path) {
    return path.toFile().exists();
  }

  private boolean checkIndexFileExist() {
    /*
     * Check if the index file exists. If the index file exists, return true.
     * Otherwise, return false.
     */
    if (checkFileExist(savePath) || checkFileExist(Path.of(savePath.toString().replace(".gz", "")))
        || checkFileExist(Path.of(savePath.toString().replace(".tar.gz", "")))
        || checkFileExist(Path.of(savePath.toString() + "." + info.md5))
        || checkFileExist(Path.of(savePath.toString().replace(".gz", "") + "." + info.md5))
        || checkFileExist(Path.of(savePath.toString().replace(".tar.gz", "") + "." + info.md5))) {
      return true;
    }
    return false;
  }

  private static IndexInfo getIndexInfo(String indexName) {
    /*
     * Get the index info from the index name.
     */
    try {
      IndexInfo info = IndexInfo.get(indexName);
      return info;
    } catch (IllegalArgumentException e) {
      throw new IllegalArgumentException("Index not found!" + e.getMessage());
    }
  }

  private static boolean checkMD5(InputStream st, String md5) throws IOException {
    /*
     * Check the MD5 checksum of the index file.
     */
    String generatedChecksum = DigestUtils.md5Hex(st);
    return generatedChecksum.equals(md5);
  }

  public void initialize() {
    if (initialized) {
      return;
    }
    info = getIndexInfo(indexName);
    // check if saveRootPath exists
    if (!checkFileExist(Path.of(saveRootPath))) {
      try {
        Files.createDirectories(Path.of(saveRootPath));
      } catch (IOException e) {
        e.printStackTrace();
      }
    }
    savePath = Path.of(saveRootPath, info.filename);
    initialized = true;
  }

  public void download() throws IOException {
    /*
     * Download the index file to the save path. If the file already exists, do
     * nothing. If the file does not exist, download the file and check the MD5
     * checksum.
     */
    if (!initialized) {
      throw new IllegalStateException("Handler not initialized!");
    }
    if (checkIndexFileExist()) {
      System.out.println("Index file already exists! Skip downloading.");
      return;
    }

    URL url = new URL(info.urls[0]);
    HttpURLConnection httpConnection = (HttpURLConnection) (url.openConnection());
    long completeFileSize = httpConnection.getContentLengthLong();

    try (InputStream inputStream = url.openStream();
        CountingInputStream cis = new CountingInputStream(inputStream);
        FileOutputStream fileOS = new FileOutputStream(savePath.toFile());
        ProgressBar pb = new ProgressBar(indexName, Math.floorDiv(completeFileSize, 1000))) {

      pb.setExtraMessage("Downloading...");

      new Thread(() -> {
        try {
          IOUtils.copyLarge(cis, fileOS);
        } catch (IOException e) {
          e.printStackTrace();
        }
      }).start();

      while (cis.getByteCount() < completeFileSize) {
        pb.stepTo(Math.floorDiv(cis.getByteCount(), 1000));
      }
      
      pb.stepTo(Math.floorDiv(cis.getByteCount(), 1000));
      pb.close();

      InputStream is = Files.newInputStream(savePath);
      if (!checkMD5(is, info.md5)) {
        throw new IOException("MD5 check failed!");
      }
    }
  }

  public String decompressIndex() throws Exception {
    /*
     * Decompress the tar.gz or tar index file to an archive folder. If the folder
     * already exists, do nothing.
     */
    if (!initialized) {
      throw new IllegalStateException("Handler not initialized!");
    }
    if (!checkIndexFileExist()) {
      throw new Exception("Index file does not exist!");
    }

    String indexFolder = savePath.toString().replace(".tar.gz", "");
    if (checkFileExist(Path.of(indexFolder + "." + info.md5))) {
      System.out.println("Index folder already exists!");
      return indexFolder + "." + info.md5;
    }
    System.out.println("Decompressing index...");

    if (checkFileExist(Path.of(savePath.toString()))) {
      ProcessBuilder pbGZIP = new ProcessBuilder("gzip", "-d", savePath.toString());
      Process pGZIP = pbGZIP.start();
      pGZIP.waitFor();
    }

    if (checkFileExist(Path.of(savePath.toString().replace(".gz", "")))) {
      ProcessBuilder pbTAR = new ProcessBuilder("tar", "-xvf",
          savePath.toString().substring(0, savePath.toString().length() - 3), "-C", saveRootPath);
      Process pTar = pbTAR.start();
      pTar.waitFor();

      // detele the tar file for saving space
      Files.delete(Path.of(savePath.toString().replace(".gz", "")));
    }

    System.out.println("Index decompressed successfully!");

    // postpend md5 to decompressed index
<<<<<<< HEAD
    Path oldIndexPath = Paths.get(indexFolder);
    indexFolder += "." + info.md5;
    this.indexFolderPath = Paths.get(indexFolder);
    Files.move(oldIndexPath, this.indexFolderPath);
=======
    Path oldIndexPath = Path.of(indexFolder);
    indexFolder += "." + info.md5;
    this.indexFolderPath = Path.of(indexFolder);
    if (!checkFileExist(this.indexFolderPath)) {
      Files.move(oldIndexPath, this.indexFolderPath);
    } else if (checkFileExist(oldIndexPath)) {
      Files.delete(oldIndexPath);
    }
>>>>>>> 8245d680
    return indexFolder;
  }

  public Path getIndexFolderPath() {
    return this.indexFolderPath;
  }
}<|MERGE_RESOLUTION|>--- conflicted
+++ resolved
@@ -201,12 +201,6 @@
     System.out.println("Index decompressed successfully!");
 
     // postpend md5 to decompressed index
-<<<<<<< HEAD
-    Path oldIndexPath = Paths.get(indexFolder);
-    indexFolder += "." + info.md5;
-    this.indexFolderPath = Paths.get(indexFolder);
-    Files.move(oldIndexPath, this.indexFolderPath);
-=======
     Path oldIndexPath = Path.of(indexFolder);
     indexFolder += "." + info.md5;
     this.indexFolderPath = Path.of(indexFolder);
@@ -215,7 +209,6 @@
     } else if (checkFileExist(oldIndexPath)) {
       Files.delete(oldIndexPath);
     }
->>>>>>> 8245d680
     return indexFolder;
   }
 
