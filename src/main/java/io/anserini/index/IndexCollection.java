--- conflicted
+++ resolved
@@ -213,12 +213,6 @@
     @Option(name = "-es.socketTimeout", metaVar = "[NUMBER]", usage = "the Elasticsearch (low level) REST client socket timeout (in ms)")
     public int esSocketTimeout = 120000;
 
-<<<<<<< HEAD
-=======
-    @Option(name = "-es.maxRetryTimeout", metaVar = "[NUMBER]", usage = "the Elasticsearch (low level) REST client max retry timeout (in ms)")
-    public int esMaxRetryTimeout = 120000;
-
->>>>>>> 1dd5d8e5
     @Option(name = "-shard.count", usage = "the number of shards for the index")
     public int shardCount = -1;
 
@@ -537,11 +531,7 @@
           builder.endObject();
           
           String indexName = (args.esIndex != null) ? args.esIndex : input.getFileName().toString();
-<<<<<<< HEAD
           bulkRequest.add(new IndexRequest(indexName, "doc").id(sourceDocument.id()).source(builder));
-=======
-          bulkRequest.add(new IndexRequest(indexName, "doc", sourceDocument.id()).source(builder));
->>>>>>> 1dd5d8e5
           if (bulkRequest.numberOfActions() == args.esBatch) {
             sendBulkRequest();
           }
@@ -638,10 +628,6 @@
       LOG.info("ELK stack user: " + args.esUser);
       LOG.info("Elasticsearch client connect timeout (in ms): " + args.esConnectTimeout);
       LOG.info("Elasticsearch client socket timeout (in ms): " + args.esSocketTimeout);
-<<<<<<< HEAD
-=======
-      LOG.info("Elasticsearch client max retry timeout (in ms): " + args.esMaxRetryTimeout);
->>>>>>> 1dd5d8e5
       LOG.info("Elasticsearch pool size: " + args.esPoolSize);
     }
     LOG.info("Dry run (no index created)? " + args.dryRun);
@@ -735,13 +721,9 @@
                 .setSocketTimeout(args.esSocketTimeout);
             }
         })
-<<<<<<< HEAD
-=======
-        .setMaxRetryTimeoutMillis(args.esMaxRetryTimeout)
->>>>>>> 1dd5d8e5
       );
     }
-
+    
     @Override
     public PooledObject<RestHighLevelClient> wrap(RestHighLevelClient esClient) {
       return new DefaultPooledObject(esClient);
