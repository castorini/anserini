/**
 * Anserini: An information retrieval toolkit built on Lucene
 *
 * Licensed under the Apache License, Version 2.0 (the "License");
 * you may not use this file except in compliance with the License.
 * You may obtain a copy of the License at
 *
 * http://www.apache.org/licenses/LICENSE-2.0
 *
 * Unless required by applicable law or agreed to in writing, software
 * distributed under the License is distributed on an "AS IS" BASIS,
 * WITHOUT WARRANTIES OR CONDITIONS OF ANY KIND, either express or implied.
 * See the License for the specific language governing permissions and
 * limitations under the License.
 */

package io.anserini.index;

import io.anserini.analysis.TweetAnalyzer;
import io.anserini.collection.BaseFileSegment;
import io.anserini.collection.Segment;
import io.anserini.collection.DocumentCollection;
import io.anserini.collection.SegmentProvider;
import io.anserini.collection.SourceDocument;
import io.anserini.index.generator.LuceneDocumentGenerator;

import org.apache.commons.io.FileUtils;
import org.apache.commons.lang3.time.DurationFormatUtils;
import org.apache.logging.log4j.LogManager;
import org.apache.logging.log4j.Logger;
import org.apache.lucene.analysis.CharArraySet;
import org.apache.lucene.analysis.en.EnglishAnalyzer;
import org.apache.lucene.document.Document;
import org.apache.lucene.index.ConcurrentMergeScheduler;
import org.apache.lucene.index.IndexWriter;
import org.apache.lucene.index.IndexWriterConfig;
import org.apache.lucene.index.Term;
import org.apache.lucene.search.similarities.BM25Similarity;
import org.apache.lucene.store.Directory;
import org.apache.lucene.store.FSDirectory;
import org.kohsuke.args4j.CmdLineException;
import org.kohsuke.args4j.CmdLineParser;
import org.kohsuke.args4j.OptionHandlerFilter;
import org.kohsuke.args4j.ParserProperties;
import org.kohsuke.args4j.Option;

import java.io.File;
import java.io.IOException;
import java.nio.file.Files;
import java.nio.file.Path;
import java.nio.file.Paths;
import java.util.HashSet;
import java.util.List;
import java.util.NoSuchElementException;
import java.util.Set;
import java.util.concurrent.Executors;
import java.util.concurrent.ThreadPoolExecutor;
import java.util.concurrent.TimeUnit;
import java.util.concurrent.atomic.AtomicLong;

public final class IndexCollection {
  private static final Logger LOG = LogManager.getLogger(IndexCollection.class);

  public static final class Args {

    // required arguments

    @Option(name = "-input", metaVar = "[Directory]", required = true, usage = "collection directory")
    public String input;

    @Option(name = "-index", metaVar = "[Path]", required = true, usage = "index path")
    public String index;

    @Option(name = "-threads", metaVar = "[Number]", required = true, usage = "Number of Threads")
    public int threads;

    @Option(name = "-collection", required = true, usage = "collection class in io.anserini.collection")
    public String collectionClass;

    @Option(name = "-generator", required = true, usage = "document generator in io.anserini.index.generator")
    public String generatorClass;

    // optional arguments
    @Option(name = "-storePositions", usage = "boolean switch to index storePositions")
    public boolean storePositions = false;

    @Option(name = "-storeDocvectors", usage = "boolean switch to store document vectors")
    public boolean storeDocvectors = false;

    @Option(name = "-storeTransformedDocs", usage = "boolean switch to store transformed document text")
    public boolean storeTransformedDocs = false;

    @Option(name = "-storeRawDocs", usage = "boolean switch to store raw document text")
    public boolean storeRawDocs = false;

    @Option(name = "-optimize", usage = "boolean switch to optimize index (force merge)")
    public boolean optimize = false;

    @Option(name = "-keepStopwords", usage = "boolean switch to keep stopwords")
    public boolean keepStopwords = false;

    @Option(name = "-uniqueDocid", usage = "remove duplicated documents with the same doc id when indexing. " +
      "please note that this option may slow the indexing a lot and if you are sure there is no " +
      "duplicated document ids in the corpus you shouldn't use this option.")
    public boolean uniqueDocid = false;

    @Option(name = "-memorybuffer", usage = "memory buffer size")
    public int memorybufferSize = 2048;

    @Option(name = "-whitelist", usage = "file containing docids, one per line; only specified docids will be indexed.")
    public String whitelist = null;

    @Option(name = "-tweet.keepRetweets", usage = "boolean switch to keep retweets while indexing")
    public boolean tweetKeepRetweets = false;
    @Option(name = "-tweet.keepUrls", usage = "boolean switch to keep URLs while indexing tweets")
    public boolean tweetKeepUrls = false;
    @Option(name = "-tweet.stemming", usage = "boolean switch to apply Porter stemming while indexing tweets")
    public boolean tweetStemming = false;
    @Option(name = "-tweet.maxId", usage = "the max tweet Id for indexing. Tweet Ids that are larger " +
        " (when being parsed to Long type) than this value will NOT be indexed")
    public long tweetMaxId = Long.MAX_VALUE;
    @Option(name = "-tweet.deletedIdsFile", metaVar = "[Path]",
        usage = "a file that contains deleted tweetIds, one per line. these tweeets won't be indexed")
    public String tweetDeletedIdsFile = "";
  }

  public final class Counters {
    /**
     * Counter for successfully indexed documents.
     */
    public AtomicLong indexed = new AtomicLong();

    /**
     * Counter for empty documents that are not indexed. Empty documents are not necessary errors;
     * it could be the case, for example, that a document is comprised solely of stopwords.
     */
    public AtomicLong empty = new AtomicLong();

    /**
     * Counter for unindexed documents. These are cases where the {@link SourceDocument} returned
     * by {@link Segment} is {@code null} or the {@link LuceneDocumentGenerator}
     * returned {@code null}. These are not necessarily errors.
     */
    public AtomicLong unindexed = new AtomicLong();

    /**
     * Counter for unindexable documents. These are cases where {@link SourceDocument#indexable()}
     * returns false.
     */
    public AtomicLong unindexable = new AtomicLong();

    /**
     * Counter for skipped documents. These are cases documents are skipped as part of normal
     * processing logic, e.g., using a whitelist, not indexing retweets or deleted tweets.
     */
    public AtomicLong skipped = new AtomicLong();

    /**
     * Counter for unexpected errors.
     */
    public AtomicLong errors = new AtomicLong();
  }

  private final class IndexerThread extends Thread {
    final private Path inputFile;
    final private IndexWriter writer;
    final private DocumentCollection collection;

    private IndexerThread(IndexWriter writer, DocumentCollection collection, Path inputFile) throws IOException {
      this.writer = writer;
      this.collection = collection;
      this.inputFile = inputFile;
      setName(inputFile.getFileName().toString());
    }

    @Override
    public void run() {
      try {
        @SuppressWarnings("unchecked")
        LuceneDocumentGenerator generator =
            (LuceneDocumentGenerator) generatorClass
                .getDeclaredConstructor(Args.class, Counters.class)
                .newInstance(args, counters);

        int cnt = 0;
<<<<<<< HEAD
        AbstractFileSegment iter = ((FileSegmentProvider) collection).createFileSegment(inputFile);
        while (true) {
          boolean hasNext = false;
=======
        @SuppressWarnings("unchecked")
        BaseFileSegment<SourceDocument> iter =
            (BaseFileSegment) ((SegmentProvider) collection).createFileSegment(inputFile);
        while (iter.hasNext()) {
          SourceDocument d;
>>>>>>> 1eab13f5
          try {
            hasNext = iter.hasNext();
          } catch (NoSuchElementException e1) {
            break;
          } catch (Exception e2) {
            LOG.warn("Exception when parsing document: ", e2);
            counters.errors.incrementAndGet();
            continue;
          }

          if (!hasNext) {
            break;
          }

          SourceDocument d = iter.next();

          if (!d.indexable()) {
            counters.unindexable.incrementAndGet();
            continue;
          }

          @SuppressWarnings("unchecked") // Yes, we know what we're doing here.
          Document doc = generator.createDocument(d);
          if (doc == null) {
            counters.unindexed.incrementAndGet();
            continue;
          }
          if (whitelistDocids != null && !whitelistDocids.contains(d.id())) {
            counters.skipped.incrementAndGet();
            continue;
          }

          if (args.uniqueDocid) {
            writer.updateDocument(new Term("id", d.id()), doc);
          } else {
            writer.addDocument(doc);
          }
          cnt++;
        }
        iter.close();
        LOG.info(inputFile.getParent().getFileName().toString() + File.separator +
            inputFile.getFileName().toString() + ": " + cnt + " docs added.");
        counters.indexed.addAndGet(cnt);
      } catch (Exception e) {
        LOG.error(Thread.currentThread().getName() + ": Unexpected Exception:", e);
      }
    }
  }

  private final IndexCollection.Args args;
  private final Path indexPath;
  private final Path collectionPath;
  private final Set whitelistDocids;
  private final Class collectionClass;
  private final Class generatorClass;
  private final DocumentCollection collection;
  private final Counters counters;

  public IndexCollection(IndexCollection.Args args) throws Exception {
    this.args = args;

    LOG.info("DocumentCollection path: " + args.input);
    LOG.info("Index path: " + args.index);
    LOG.info("CollectionClass: " + args.collectionClass);
    LOG.info("Generator: " + args.generatorClass);
    LOG.info("Threads: " + args.threads);
    LOG.info("Keep stopwords? " + args.keepStopwords);
    LOG.info("Store positions? " + args.storePositions);
    LOG.info("Store docvectors? " + args.storeDocvectors);
    LOG.info("Store transformed docs? " + args.storeTransformedDocs);
    LOG.info("Store raw docs? " + args.storeRawDocs);
    LOG.info("Optimize (merge segments)? " + args.optimize);
    LOG.info("Whitelist: " + args.whitelist);

    this.indexPath = Paths.get(args.index);
    if (!Files.exists(this.indexPath)) {
      Files.createDirectories(this.indexPath);
    }

    collectionPath = Paths.get(args.input);
    if (!Files.exists(collectionPath) || !Files.isReadable(collectionPath) || !Files.isDirectory(collectionPath)) {
      throw new RuntimeException("Document directory " + collectionPath.toString() +
          " does not exist or is not readable, please check the path");
    }

    this.generatorClass = Class.forName("io.anserini.index.generator." + args.generatorClass);
    this.collectionClass = Class.forName("io.anserini.collection." + args.collectionClass);

    collection = (DocumentCollection) this.collectionClass.newInstance();
    collection.setCollectionPath(collectionPath);

    if (args.whitelist != null) {
      List<String> lines = FileUtils.readLines(new File(args.whitelist), "utf-8");
      this.whitelistDocids = new HashSet<>(lines);
    } else {
      this.whitelistDocids = null;
    }

    this.counters = new Counters();
  }

  public void run() throws IOException, InterruptedException {
    final long start = System.nanoTime();
    LOG.info("Starting indexer...");

    int numThreads = args.threads;

    final Directory dir = FSDirectory.open(indexPath);
    final EnglishAnalyzer englishAnalyzer= args.keepStopwords ?
        new EnglishAnalyzer(CharArraySet.EMPTY_SET) : new EnglishAnalyzer();
    final TweetAnalyzer tweetAnalyzer = new TweetAnalyzer(args.tweetStemming);
    final IndexWriterConfig config = args.collectionClass.equals("TweetCollection") ?
        new IndexWriterConfig(tweetAnalyzer) : new IndexWriterConfig(englishAnalyzer);
    config.setSimilarity(new BM25Similarity());
    config.setOpenMode(IndexWriterConfig.OpenMode.CREATE);
    config.setRAMBufferSizeMB(args.memorybufferSize);
    config.setUseCompoundFile(false);
    config.setMergeScheduler(new ConcurrentMergeScheduler());

    final IndexWriter writer = new IndexWriter(dir, config);

    final ThreadPoolExecutor executor = (ThreadPoolExecutor) Executors.newFixedThreadPool(numThreads);
    final List segmentPaths = ((SegmentProvider) collection).getFileSegmentPaths();

    final int segmentCnt = segmentPaths.size();
    LOG.info(segmentCnt + " files found in " + collectionPath.toString());
    for (int i = 0; i < segmentCnt; i++) {
      executor.execute(new IndexerThread(writer, collection, (Path) segmentPaths.get(i)));
    }

    executor.shutdown();

    try {
      // Wait for existing tasks to terminate
      while (!executor.awaitTermination(1, TimeUnit.MINUTES)) {
        LOG.info(String.format("%.2f percent completed",
            (double) executor.getCompletedTaskCount() / segmentCnt * 100.0d));
      }
    } catch (InterruptedException ie) {
      // (Re-)Cancel if current thread also interrupted
      executor.shutdownNow();
      // Preserve interrupt status
      Thread.currentThread().interrupt();
    }

    if (segmentCnt != executor.getCompletedTaskCount()) {
      throw new RuntimeException("totalFiles = " + segmentCnt +
          " is not equal to completedTaskCount =  " + executor.getCompletedTaskCount());
    }

    int numIndexed = writer.maxDoc();

    try {
      writer.commit();
      if (args.optimize)
        writer.forceMerge(1);
    } finally {
      try {
        writer.close();
      } catch (IOException e) {
        // It is possible that this happens... but nothing much we can do at this point,
        // so just log the error and move on.
        LOG.error(e);
      }
    }

    if (numIndexed != counters.indexed.get()) {
      LOG.warn("Unexpected difference between number of indexed documents and index maxDoc.");
    }

    LOG.info("# Final Counter Values");
    LOG.info(String.format("indexed:     %,12d", counters.indexed.get()));
    LOG.info(String.format("empty:       %,12d", counters.empty.get()));
    LOG.info(String.format("unindexed:   %,12d", counters.unindexed.get()));
    LOG.info(String.format("unindexable: %,12d", counters.unindexable.get()));
    LOG.info(String.format("skipped:     %,12d", counters.skipped.get()));
    LOG.info(String.format("errors:      %,12d", counters.errors.get()));

    final long durationMillis = TimeUnit.MILLISECONDS.convert(System.nanoTime() - start, TimeUnit.NANOSECONDS);
    LOG.info(String.format("Total %,d documents indexed in %s", numIndexed,
        DurationFormatUtils.formatDuration(durationMillis, "HH:mm:ss")));
  }

  public static void main(String[] args) throws Exception {
    IndexCollection.Args indexCollectionArgs = new IndexCollection.Args();
    CmdLineParser parser = new CmdLineParser(indexCollectionArgs, ParserProperties.defaults().withUsageWidth(90));

    try {
      parser.parseArgument(args);
    } catch (CmdLineException e) {
      System.err.println(e.getMessage());
      parser.printUsage(System.err);
      System.err.println("Example: "+ IndexCollection.class.getSimpleName() +
          parser.printExample(OptionHandlerFilter.REQUIRED));
      return;
    }

    new IndexCollection(indexCollectionArgs).run();
  }
}<|MERGE_RESOLUTION|>--- conflicted
+++ resolved
@@ -183,17 +183,13 @@
                 .newInstance(args, counters);
 
         int cnt = 0;
-<<<<<<< HEAD
-        AbstractFileSegment iter = ((FileSegmentProvider) collection).createFileSegment(inputFile);
-        while (true) {
-          boolean hasNext = false;
-=======
+
         @SuppressWarnings("unchecked")
         BaseFileSegment<SourceDocument> iter =
             (BaseFileSegment) ((SegmentProvider) collection).createFileSegment(inputFile);
-        while (iter.hasNext()) {
-          SourceDocument d;
->>>>>>> 1eab13f5
+
+        while (true) {
+          boolean hasNext = false;
           try {
             hasNext = iter.hasNext();
           } catch (NoSuchElementException e1) {
