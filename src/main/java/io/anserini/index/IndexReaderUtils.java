/**
 * Anserini: A Lucene toolkit for replicable information retrieval research
 *
 * Licensed under the Apache License, Version 2.0 (the "License");
 * you may not use this file except in compliance with the License.
 * You may obtain a copy of the License at
 *
 * http://www.apache.org/licenses/LICENSE-2.0
 *
 * Unless required by applicable law or agreed to in writing, software
 * distributed under the License is distributed on an "AS IS" BASIS,
 * WITHOUT WARRANTIES OR CONDITIONS OF ANY KIND, either express or implied.
 * See the License for the specific language governing permissions and
 * limitations under the License.
 */

package io.anserini.index;

import io.anserini.index.generator.LuceneDocumentGenerator;
import org.apache.commons.compress.archivers.tar.TarArchiveEntry;
import org.apache.commons.compress.archivers.tar.TarArchiveOutputStream;
import org.apache.commons.compress.compressors.bzip2.BZip2CompressorInputStream;
import org.apache.commons.compress.compressors.gzip.GzipCompressorInputStream;
import org.apache.commons.compress.compressors.gzip.GzipCompressorOutputStream;
import org.apache.logging.log4j.LogManager;
import org.apache.logging.log4j.Logger;
import org.apache.lucene.analysis.CharArraySet;
import org.apache.lucene.analysis.en.EnglishAnalyzer;
import org.apache.lucene.document.Document;
import org.apache.lucene.index.DirectoryReader;
import org.apache.lucene.index.IndexableField;
import org.apache.lucene.index.IndexReader;
import org.apache.lucene.index.MultiTerms;
import org.apache.lucene.index.PostingsEnum;
import org.apache.lucene.index.Term;
import org.apache.lucene.index.Terms;
import org.apache.lucene.index.TermsEnum;
import org.apache.lucene.queryparser.classic.ParseException;
import org.apache.lucene.queryparser.classic.QueryParser;
<<<<<<< HEAD
=======
import org.apache.lucene.search.BooleanClause;
import org.apache.lucene.search.BooleanQuery;
import org.apache.lucene.search.ConstantScoreQuery;
>>>>>>> 780f1c84
import org.apache.lucene.search.DocIdSetIterator;
import org.apache.lucene.search.IndexSearcher;
import org.apache.lucene.search.Query;
import org.apache.lucene.search.ScoreDoc;
import org.apache.lucene.search.TermQuery;
import org.apache.lucene.search.TopDocs;
import org.apache.lucene.search.similarities.BM25Similarity;
import org.apache.lucene.store.Directory;
import org.apache.lucene.store.FSDirectory;

import java.io.BufferedInputStream;
import java.io.BufferedOutputStream;
import java.io.BufferedReader;
import java.io.File;
import java.io.FileOutputStream;
import java.io.IOException;
import java.io.InputStream;
import java.io.InputStreamReader;
import java.nio.charset.StandardCharsets;
import java.nio.file.Files;
import java.nio.file.Paths;
import java.nio.file.StandardOpenOption;
import java.util.HashMap;
import java.util.List;
import java.util.ArrayList;
import java.util.Map;

import static java.util.stream.Collectors.joining;

public class IndexReaderUtils {
  private static final Logger LOG = LogManager.getLogger(IndexUtils.class);

  public enum DocumentVectorWeight {NONE, TF_IDF}

  public static class NotStoredException extends Exception {
    public NotStoredException(String message) {
      super(message);
    }
  }

  public static class Posting {
    private int docId;
    private int termFreq;
    private int[] positions;

    public Posting() {}

    public Posting(PostingsEnum postingsEnum) throws IOException {
      this.docId = postingsEnum.docID();
      this.termFreq = postingsEnum.freq();
      this.positions = new int[this.termFreq];
      for (int j=0; j < this.termFreq; j++) {
        this.positions[j] = postingsEnum.nextPosition();
      }
    }

    public int getTF() {
      return this.termFreq;
    }

    public int getDocid() {
      return this.docId;
    }

    public int[] getPositions() {
      return this.positions;
    }
  }

  public static InputStream getReadFileStream(String path) throws IOException {
    InputStream fin = Files.newInputStream(Paths.get(path), StandardOpenOption.READ);
    BufferedInputStream in = new BufferedInputStream(fin);
    if (path.endsWith(".bz2")) {
      BZip2CompressorInputStream bzIn = new BZip2CompressorInputStream(in);
      return bzIn;
    } else if (path.endsWith(".gz")) {
      GzipCompressorInputStream gzIn = new GzipCompressorInputStream(in);
      return gzIn;
    } else if (path.endsWith(".zip")) {
      GzipCompressorInputStream zipIn = new GzipCompressorInputStream(in);
      return zipIn;
    }
    return in;
  }

<<<<<<< HEAD
=======
  public static IndexReader getReader(String path) throws IOException {
    Directory dir = FSDirectory.open(Paths.get(path));
    return DirectoryReader.open(dir);
  }

>>>>>>> 780f1c84
  public static String analyzeTerm(IndexReader reader, String termStr) throws IOException, ParseException {
    EnglishAnalyzer ea = new EnglishAnalyzer(CharArraySet.EMPTY_SET);
    QueryParser qp = new QueryParser(LuceneDocumentGenerator.FIELD_BODY, ea);
    TermQuery q = (TermQuery) qp.parse(termStr);
    Term t = q.getTerm();

    // Return stemmed form
    return q.toString(LuceneDocumentGenerator.FIELD_BODY);
  }

  public static Map<String, Long> getTermCounts(IndexReader reader, String termStr) throws IOException, ParseException {
    EnglishAnalyzer ea = new EnglishAnalyzer(CharArraySet.EMPTY_SET);
    QueryParser qp = new QueryParser(LuceneDocumentGenerator.FIELD_BODY, ea);
    TermQuery q = (TermQuery) qp.parse(termStr);
    Term t = q.getTerm();

    Map<String, Long> termInfo = Map.ofEntries(
        Map.entry("collectionFreq", reader.totalTermFreq(t)),
        Map.entry("docFreq", Long.valueOf(reader.docFreq(t)))
    );

    return termInfo;
  }

  public static List<Posting> getPostingsList(IndexReader reader, String termStr) throws IOException, ParseException {
    EnglishAnalyzer ea = new EnglishAnalyzer(CharArraySet.EMPTY_SET);
    QueryParser qp = new QueryParser(LuceneDocumentGenerator.FIELD_BODY, ea);
    TermQuery q = (TermQuery) qp.parse(termStr);
    Term t = q.getTerm();

    PostingsEnum postingsEnum = MultiTerms.getTermPostingsEnum(reader, LuceneDocumentGenerator.FIELD_BODY, t.bytes());

    List<Posting> postingsList = new ArrayList<>();
    while (postingsEnum.nextDoc() != DocIdSetIterator.NO_MORE_DOCS) {
      postingsList.add(new Posting(postingsEnum));
    }

    return postingsList;
  }

  public static Map<String, Long> getDocumentVector(IndexReader reader, String docid) throws IOException, NotStoredException {
    Terms terms = reader.getTermVector(convertDocidToLuceneDocid(reader, docid), LuceneDocumentGenerator.FIELD_BODY);
    if (terms == null) {
      throw new NotStoredException("Document vector not stored!");
    }
    TermsEnum te = terms.iterator();
    if (te == null) {
      throw new NotStoredException("Document vector not stored!");
    }

    Map<String, Long> docVector = new HashMap<>();
    while ((te.next()) != null) {
      docVector.put(te.term().utf8ToString(), te.totalTermFreq());
    }

    return docVector;
  }

<<<<<<< HEAD
=======
  /**
   * Computes the BM25 weight of a term in a particular document.
   * @param reader index reader
   * @param docid external collection docid
   * @param term term (prior to analysis)
   * @return BM25 weight of the term in the specified document
   * @throws IOException if error encountered during query
   */
  public static float getBM25TermWeight(IndexReader reader, String docid, String term) throws IOException {
    IndexSearcher searcher = new IndexSearcher(reader);
    searcher.setSimilarity(new BM25Similarity());

    // The way to compute the BM25 score is to issue a query with the exact docid and the
    // term in question, and look at the retrieval score.
    Query filterQuery = new ConstantScoreQuery(new TermQuery(new Term(LuceneDocumentGenerator.FIELD_ID, docid)));
    Query termQuery = new TermQuery(new Term(LuceneDocumentGenerator.FIELD_BODY, term));
    BooleanQuery.Builder builder = new BooleanQuery.Builder();
    builder.add(filterQuery, BooleanClause.Occur.MUST);
    builder.add(termQuery, BooleanClause.Occur.MUST);
    Query finalQuery = builder.build();
    TopDocs rs = searcher.search(finalQuery, 1);

    // The BM25 weight is the score of the first (and only) hit, but remember to remove 1 for the ConstantScoreQuery
    return rs.scoreDocs.length == 0 ? Float.NaN : rs.scoreDocs[0].score - 1;
  }

>>>>>>> 780f1c84
  public static void dumpDocumentVectors(IndexReader reader, String reqDocidsPath, DocumentVectorWeight weight) throws IOException {
    String outFileName = weight == null ? reqDocidsPath+".docvector.tar.gz" : reqDocidsPath+".docvector." + weight +".tar.gz";
    LOG.info("Start dump document vectors with weight " + weight);

    InputStream in = getReadFileStream(reqDocidsPath);
    BufferedReader bRdr = new BufferedReader(new InputStreamReader(in));
    FileOutputStream fOut = new FileOutputStream(new File(outFileName));
    BufferedOutputStream bOut = new BufferedOutputStream(fOut);
    GzipCompressorOutputStream gzOut = new GzipCompressorOutputStream(bOut);
    TarArchiveOutputStream tOut = new TarArchiveOutputStream(gzOut);

    Map<Term, Integer> docFreqMap = new HashMap<>();

    int numNonEmptyDocs = reader.getDocCount(LuceneDocumentGenerator.FIELD_BODY);

    String docid;
    int counter = 0;
    while ((docid = bRdr.readLine()) != null) {
      counter++;

      int internalDocid = convertDocidToLuceneDocid(reader, docid);
      if (internalDocid == -1) {
        continue;
      }

      // get term frequency
      Terms terms = reader.getTermVector(internalDocid, LuceneDocumentGenerator.FIELD_BODY);
      if (terms == null) {
        // We do not throw exception here because there are some
        //  collections in which part of documents don't have document vectors
        LOG.warn("Document vector not stored for doc " + docid);
        continue;
      }

      TermsEnum te = terms.iterator();
      if (te == null) {
        LOG.warn("Document vector not stored for doc " + docid);
        continue;
      }

      Term term;
      long freq;

      // iterate every term and write and store in Map
      Map<String, String> docVectors = new HashMap<>();
      while ((te.next()) != null) {
        term = new Term(LuceneDocumentGenerator.FIELD_BODY, te.term());
        freq = te.totalTermFreq();

        switch (weight) {
          case NONE:
            docVectors.put(term.bytes().utf8ToString(), String.valueOf(freq));
            break;

          case TF_IDF:
            int docFreq;
            if (docFreqMap.containsKey(term)) {
              docFreq = docFreqMap.get(term);
            } else {
              try {
                docFreq = reader.docFreq(term);
              } catch (Exception e) {
                LOG.error("Cannot find term " + term.toString() + " in indexing file.");
                continue;
              }
              docFreqMap.put(term, docFreq);
            }
            float tfIdf = (float) (freq * Math.log(numNonEmptyDocs * 1.0 / docFreq));
            docVectors.put(term.bytes().utf8ToString(), String.format("%.6f", tfIdf));
            break;
        }
      }

      // Count size and write
      byte[] bytesOut = docVectors.entrySet()
              .stream()
              .map(e -> e.getKey()+" "+e.getValue())
              .collect(joining("\n"))
              .getBytes(StandardCharsets.UTF_8);

      TarArchiveEntry tarEntry = new TarArchiveEntry(new File(docid));
      tarEntry.setSize(bytesOut.length + String.format("<DOCNO>%s</DOCNO>\n", docid).length());
      tOut.putArchiveEntry(tarEntry);
      tOut.write(String.format("<DOCNO>%s</DOCNO>\n", docid).getBytes());
      tOut.write(bytesOut);
      tOut.closeArchiveEntry();

      if (counter % 100000 == 0) {
        LOG.info(counter + " files have been dumped.");
      }
    }
    tOut.close();
    LOG.info("Document Vectors are output to: " + outFileName);
  }

  public static int convertDocidToLuceneDocid(IndexReader reader, String docid) throws IOException {
    IndexSearcher searcher = new IndexSearcher(reader);

    Query q = new TermQuery(new Term(LuceneDocumentGenerator.FIELD_ID, docid));
    TopDocs rs = searcher.search(q, 1);
    ScoreDoc[] hits = rs.scoreDocs;

    if (hits == null || hits.length == 0) {
      LOG.warn(String.format("Docid %s not found!", docid));
      return -1;
    }

    return hits[0].doc;
  }

  public static String convertLuceneDocidToDocid(IndexReader reader, int docid) throws IOException {
    Document d = reader.document(docid);
    IndexableField doc = d.getField(LuceneDocumentGenerator.FIELD_ID);
    if (doc == null) {
      // Really shouldn't happen!
      throw new RuntimeException();
    }
    return doc.stringValue();
  }
}<|MERGE_RESOLUTION|>--- conflicted
+++ resolved
@@ -37,12 +37,9 @@
 import org.apache.lucene.index.TermsEnum;
 import org.apache.lucene.queryparser.classic.ParseException;
 import org.apache.lucene.queryparser.classic.QueryParser;
-<<<<<<< HEAD
-=======
 import org.apache.lucene.search.BooleanClause;
 import org.apache.lucene.search.BooleanQuery;
 import org.apache.lucene.search.ConstantScoreQuery;
->>>>>>> 780f1c84
 import org.apache.lucene.search.DocIdSetIterator;
 import org.apache.lucene.search.IndexSearcher;
 import org.apache.lucene.search.Query;
@@ -128,14 +125,11 @@
     return in;
   }
 
-<<<<<<< HEAD
-=======
   public static IndexReader getReader(String path) throws IOException {
     Directory dir = FSDirectory.open(Paths.get(path));
     return DirectoryReader.open(dir);
   }
 
->>>>>>> 780f1c84
   public static String analyzeTerm(IndexReader reader, String termStr) throws IOException, ParseException {
     EnglishAnalyzer ea = new EnglishAnalyzer(CharArraySet.EMPTY_SET);
     QueryParser qp = new QueryParser(LuceneDocumentGenerator.FIELD_BODY, ea);
@@ -194,8 +188,6 @@
     return docVector;
   }
 
-<<<<<<< HEAD
-=======
   /**
    * Computes the BM25 weight of a term in a particular document.
    * @param reader index reader
@@ -222,7 +214,6 @@
     return rs.scoreDocs.length == 0 ? Float.NaN : rs.scoreDocs[0].score - 1;
   }
 
->>>>>>> 780f1c84
   public static void dumpDocumentVectors(IndexReader reader, String reqDocidsPath, DocumentVectorWeight weight) throws IOException {
     String outFileName = weight == null ? reqDocidsPath+".docvector.tar.gz" : reqDocidsPath+".docvector." + weight +".tar.gz";
     LOG.info("Start dump document vectors with weight " + weight);
