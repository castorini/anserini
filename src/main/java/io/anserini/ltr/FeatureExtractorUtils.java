--- conflicted
+++ resolved
@@ -1,351 +1,345 @@
-/*
- * Anserini: A Lucene toolkit for replicable information retrieval research
- *
- * Licensed under the Apache License, Version 2.0 (the "License");
- * you may not use this file except in compliance with the License.
- * You may obtain a copy of the License at
- *
- * http://www.apache.org/licenses/LICENSE-2.0
- *
- * Unless required by applicable law or agreed to in writing, software
- * distributed under the License is distributed on an "AS IS" BASIS,
- * WITHOUT WARRANTIES OR CONDITIONS OF ANY KIND, either express or implied.
- * See the License for the specific language governing permissions and
- * limitations under the License.
- */
-
-package io.anserini.ltr;
-
-import com.fasterxml.jackson.core.JsonProcessingException;
-import com.fasterxml.jackson.core.type.TypeReference;
-import com.fasterxml.jackson.databind.JsonNode;
-import com.fasterxml.jackson.databind.ObjectMapper;
-import io.anserini.index.IndexArgs;
-import io.anserini.ltr.feature.*;
-import org.apache.logging.log4j.LogManager;
-import org.apache.logging.log4j.Logger;
-import org.apache.logging.log4j.core.tools.picocli.CommandLine;
-import org.apache.lucene.index.DirectoryReader;
-import org.apache.lucene.index.IndexReader;
-import org.apache.lucene.index.Term;
-import org.apache.lucene.search.*;
-import org.apache.lucene.store.Directory;
-import org.apache.lucene.store.FSDirectory;
-
-import java.io.IOException;
-import java.nio.file.Paths;
-import java.util.*;
-import java.util.concurrent.ExecutionException;
-import java.util.concurrent.ExecutorService;
-import java.util.concurrent.Executors;
-import java.util.concurrent.Future;
-
-/**
- * Feature extractor class that exposed in Pyserini
- */
-public class FeatureExtractorUtils {
-  private IndexReader reader;
-  private IndexSearcher searcher;
-  private Set<String> featureNames = new HashSet<>();
-  private List<FeatureExtractor> extractors = new ArrayList<>();
-  private Set<String> fieldsToLoad = new HashSet<>();
-  private Set<String> qfieldsToLoad = new HashSet<>();
-  private ExecutorService pool;
-  private Map<String, Future<String>> tasks = new HashMap<>();
-
-  /**
-   * set up the feature we wish to extract
-   * @param extractor initialized FeatureExtractor instance
-   * @return
-   */
-  public FeatureExtractorUtils add(FeatureExtractor extractor) throws IOException {
-    if(featureNames.contains(extractor.getName())){
-      throw new IOException("feature extractor already exist");
-    }
-    featureNames.add(extractor.getName());
-    extractors.add(extractor);
-    String field = extractor.getField();
-    String qfield = extractor.getQField();
-    if(field!=null)
-      fieldsToLoad.add(field);
-    if(qfield != null)
-      qfieldsToLoad.add(qfield);
-    return this;
-  }
-
-  public List<String> list() {
-    List<String> nameList = new ArrayList<>();
-    for (int i = 0; i < extractors.size(); i++) {
-      nameList.add(extractors.get(i).getName());
-    }
-    return nameList;
-  }
-
-  /**
-   * mainly used for testing
-   * @param docIds external document ids that you wish to collect; users need to make sure it is present
-   * @return
-   * @throws ExecutionException
-   * @throws InterruptedException
-   * @throws JsonProcessingException
-   */
-  public ArrayList<output> extract(String qid, List<String> docIds, List<String> queryTokens) throws ExecutionException, InterruptedException, JsonProcessingException {
-    ObjectMapper mapper = new ObjectMapper();
-    Map<String, Object> json = new HashMap();
-    json.put("qid", qid);
-    json.put("docIds", docIds);
-    json.put("analyzed", queryTokens);
-    this.lazyExtract(mapper.writeValueAsString(json));
-    String res = this.getResult(qid);
-    TypeReference<ArrayList<output>> typeref = new TypeReference<ArrayList<output>>() {};
-    return mapper.readValue(res, typeref);
-  }
-
-  /**
-   * submit tasks to workers
-   * @param qid unique query id; users need to make sure it is not duplicated
-   * @param docIds external document ids that you wish to collect; users need to make sure it is present
-   */
-  public void addDebugTask(String qid, List<String> docIds, JsonNode jsonQuery) {
-    if(tasks.containsKey(qid))
-      throw new IllegalArgumentException("existed qid");
-    tasks.put(qid, pool.submit(() -> {
-      List<FeatureExtractor> localExtractors = new ArrayList<>();
-      for(FeatureExtractor e: extractors){
-        localExtractors.add(e.clone());
-      }
-      ObjectMapper mapper = new ObjectMapper();
-      DocumentContext documentContext = new DocumentContext(reader, searcher, fieldsToLoad);
-      QueryContext queryContext = new QueryContext(qid, qfieldsToLoad, jsonQuery);
-      List<debugOutput> result = new ArrayList<>();
-      QueryFieldContext qcontext = queryContext.fieldContexts.get("analyzed");
-      documentContext.generateBM25Stat(qcontext.queryTokens);
-
-      for(String docId: docIds) {
-        Query q = new TermQuery(new Term(IndexArgs.ID, docId));
-        TopDocs topDocs = searcher.search(q, 1);
-        if (topDocs.totalHits.value == 0) {
-          throw new IOException(String.format("Document Id %s expected but not found in index", docId));
-        }
-        ScoreDoc hit = topDocs.scoreDocs[0];
-        documentContext.updateDoc(docId, hit.doc);
-<<<<<<< HEAD
-=======
-
-        QueryFieldContext qcontext = queryContext.fieldContexts.get("analyzed");
-        documentContext.generateBM25Stat(documentContext.docId,qcontext.queryTokens);
->>>>>>> 22db0810
-        List<Float> features = new ArrayList<>();
-        List<Long> time = new ArrayList<>();
-        for(int i = 0; i < localExtractors.size(); i++){
-          time.add(0L);
-        }
-        for (int i = 0; i < localExtractors.size(); i++) {
-          long start = System.nanoTime();
-          float extractedFeature = localExtractors.get(i).extract(documentContext, queryContext);
-          assert extractedFeature == extractedFeature;
-          features.add(extractedFeature);
-          long end = System.nanoTime();
-          time.set(i, time.get(i) + end - start);
-        }
-        result.add(new debugOutput(docId,features, time));
-      }
-      return mapper.writeValueAsString(result);
-    }));
-  }
-
-  public void addTask(String qid, List<String> docIds, JsonNode jsonQuery) {
-    if(tasks.containsKey(qid))
-      throw new IllegalArgumentException("existed qid");
-    tasks.put(qid, pool.submit(() -> {
-      List<FeatureExtractor> localExtractors = new ArrayList<>();
-      for(FeatureExtractor e: extractors){
-        localExtractors.add(e.clone());
-      }
-      ObjectMapper mapper = new ObjectMapper();
-      DocumentContext documentContext = new DocumentContext(reader, searcher, fieldsToLoad);
-      QueryContext queryContext = new QueryContext(qid, qfieldsToLoad, jsonQuery);
-      List<output> result = new ArrayList<>();
-      QueryFieldContext qcontext = queryContext.fieldContexts.get("analyzed");
-      documentContext.generateBM25Stat(qcontext.queryTokens);
-
-      for(String docId: docIds) {
-          Query q = new TermQuery(new Term(IndexArgs.ID, docId));
-          TopDocs topDocs = searcher.search(q, 1);
-          if (topDocs.totalHits.value == 0) {
-            throw new IOException(String.format("Document Id %s expected but not found in index", docId));
-          }
-
-          ScoreDoc hit = topDocs.scoreDocs[0];
-          documentContext.updateDoc(docId, hit.doc);
-
-          List<Float> features = new ArrayList<>();
-
-          for (int i = 0; i < localExtractors.size(); i++) {
-            features.add(localExtractors.get(i).extract(documentContext, queryContext));
-          }
-
-          result.add(new output(docId,features));
-
-      }
-      return mapper.writeValueAsString(result);
-    }));
-  }
-
-
-
-  /**
-   * submit tasks to workers, exposed in Pyserini
-   * @throws JsonProcessingException
-   */
-  public String lazyExtract(String jsonInput) throws JsonProcessingException {
-    ObjectMapper mapper = new ObjectMapper();
-    JsonNode root = mapper.readValue(jsonInput, JsonNode.class);
-    String qid = root.get("qid").asText();
-    List<String> docIds = mapper.convertValue(root.get("docIds"), ArrayList.class);
-    this.addTask(qid, docIds, root);
-    return qid;
-  }
-
-  /**
-   * submit tasks to workers, exposed in Pyserini
-   * @throws JsonProcessingException
-   */
-  public String debugExtract(String jsonInput) throws JsonProcessingException {
-    ObjectMapper mapper = new ObjectMapper();
-    JsonNode root = mapper.readValue(jsonInput, JsonNode.class);
-    String qid = root.get("qid").asText();
-    List<String> docIds = mapper.convertValue(root.get("docIds"), ArrayList.class);
-    this.addDebugTask(qid, docIds, root);
-    return qid;
-  }
-
-  /**
-   * blocked until the result is ready
-   * @param qid the query id you wise to fetch the result
-   * @return
-   * @throws ExecutionException
-   * @throws InterruptedException
-   */
-  public String getResult(String qid) throws ExecutionException, InterruptedException {
-    return tasks.remove(qid).get();
-  }
-
-  /**
-   * @param indexDir index path to work on
-   * @throws IOException
-   */
-  public FeatureExtractorUtils(String indexDir) throws IOException {
-    Directory indexDirectory = FSDirectory.open(Paths.get(indexDir));
-    reader = DirectoryReader.open(indexDirectory);
-    searcher = new IndexSearcher(reader);
-    pool = Executors.newFixedThreadPool(1);
-  }
-
-  /**
-   * @param indexDir index path to work on
-   * @param workNum worker threads number
-   * @throws IOException
-   */
-  public FeatureExtractorUtils(String indexDir, int workNum) throws IOException {
-    Directory indexDirectory = FSDirectory.open(Paths.get(indexDir));
-    reader = DirectoryReader.open(indexDirectory);
-    searcher = new IndexSearcher(reader);
-    pool = Executors.newFixedThreadPool(workNum);
-  }
-
-  /**
-   * for testing purpose
-   * @param reader initialized indexreader
-   * @throws IOException
-   */
-  public FeatureExtractorUtils(IndexReader reader) throws IOException {
-    this.reader = reader;
-    searcher = new IndexSearcher(reader);
-    pool = Executors.newFixedThreadPool(1);
-  }
-
-  /**
-   * @param reader
-   * @param workNum
-   * @throws IOException
-   */
-  public FeatureExtractorUtils(IndexReader reader, int workNum) throws IOException {
-    this.reader = reader;
-    searcher = new IndexSearcher(reader);
-    pool = Executors.newFixedThreadPool(workNum);
-  }
-
-  /**
-   * close to avoid theadleaking warning during test
-   * @throws IOException
-   */
-  public void close() throws IOException {
-    pool.shutdown();
-    reader.close();
-  }
-
-}
-
-class output{
-  String pid;
-  List<Float> features;
-
-  output(){}
-
-  output(String pid, List<Float> features){
-    this.pid = pid;
-    this.features = features;
-  }
-
-  public String getPid() {
-    return pid;
-  }
-
-  public List<Float> getFeatures() {
-    return features;
-  }
-
-  public void setPid(String pid) {
-    this.pid = pid;
-  }
-
-  public void setFeatures(List<Float> features) {
-    this.features = features;
-  }
-
-}
-
-class debugOutput{
-  String pid;
-  List<Float> features;
-  List<Long> time;
-
-  debugOutput(){}
-
-  debugOutput(String pid, List<Float> features, List<Long> time){
-    this.pid = pid;
-    this.features = features;
-    this.time = time;
-  }
-
-  public String getPid() {
-    return pid;
-  }
-
-  public List<Float> getFeatures() {
-    return features;
-  }
-
-  public List<Long> getTime() { return time; }
-
-  public void setPid(String pid) {
-    this.pid = pid;
-  }
-
-  public void setFeatures(List<Float> features) {
-    this.features = features;
-  }
-
-  public void setTime(List<Long> time) { this.time = time; }
-}
+/*
+ * Anserini: A Lucene toolkit for replicable information retrieval research
+ *
+ * Licensed under the Apache License, Version 2.0 (the "License");
+ * you may not use this file except in compliance with the License.
+ * You may obtain a copy of the License at
+ *
+ * http://www.apache.org/licenses/LICENSE-2.0
+ *
+ * Unless required by applicable law or agreed to in writing, software
+ * distributed under the License is distributed on an "AS IS" BASIS,
+ * WITHOUT WARRANTIES OR CONDITIONS OF ANY KIND, either express or implied.
+ * See the License for the specific language governing permissions and
+ * limitations under the License.
+ */
+
+package io.anserini.ltr;
+
+import com.fasterxml.jackson.core.JsonProcessingException;
+import com.fasterxml.jackson.core.type.TypeReference;
+import com.fasterxml.jackson.databind.JsonNode;
+import com.fasterxml.jackson.databind.ObjectMapper;
+import io.anserini.index.IndexArgs;
+import io.anserini.ltr.feature.*;
+import org.apache.logging.log4j.LogManager;
+import org.apache.logging.log4j.Logger;
+import org.apache.logging.log4j.core.tools.picocli.CommandLine;
+import org.apache.lucene.index.DirectoryReader;
+import org.apache.lucene.index.IndexReader;
+import org.apache.lucene.index.Term;
+import org.apache.lucene.search.*;
+import org.apache.lucene.store.Directory;
+import org.apache.lucene.store.FSDirectory;
+
+import java.io.IOException;
+import java.nio.file.Paths;
+import java.util.*;
+import java.util.concurrent.ExecutionException;
+import java.util.concurrent.ExecutorService;
+import java.util.concurrent.Executors;
+import java.util.concurrent.Future;
+
+/**
+ * Feature extractor class that exposed in Pyserini
+ */
+public class FeatureExtractorUtils {
+  private IndexReader reader;
+  private IndexSearcher searcher;
+  private Set<String> featureNames = new HashSet<>();
+  private List<FeatureExtractor> extractors = new ArrayList<>();
+  private Set<String> fieldsToLoad = new HashSet<>();
+  private Set<String> qfieldsToLoad = new HashSet<>();
+  private ExecutorService pool;
+  private Map<String, Future<String>> tasks = new HashMap<>();
+
+  /**
+   * set up the feature we wish to extract
+   * @param extractor initialized FeatureExtractor instance
+   * @return
+   */
+  public FeatureExtractorUtils add(FeatureExtractor extractor) throws IOException {
+    if(featureNames.contains(extractor.getName())){
+      throw new IOException("feature extractor already exist");
+    }
+    featureNames.add(extractor.getName());
+    extractors.add(extractor);
+    String field = extractor.getField();
+    String qfield = extractor.getQField();
+    if(field!=null)
+      fieldsToLoad.add(field);
+    if(qfield != null)
+      qfieldsToLoad.add(qfield);
+    return this;
+  }
+
+  public List<String> list() {
+    List<String> nameList = new ArrayList<>();
+    for (int i = 0; i < extractors.size(); i++) {
+      nameList.add(extractors.get(i).getName());
+    }
+    return nameList;
+  }
+
+  /**
+   * mainly used for testing
+   * @param docIds external document ids that you wish to collect; users need to make sure it is present
+   * @return
+   * @throws ExecutionException
+   * @throws InterruptedException
+   * @throws JsonProcessingException
+   */
+  public ArrayList<output> extract(String qid, List<String> docIds, List<String> queryTokens) throws ExecutionException, InterruptedException, JsonProcessingException {
+    ObjectMapper mapper = new ObjectMapper();
+    Map<String, Object> json = new HashMap();
+    json.put("qid", qid);
+    json.put("docIds", docIds);
+    json.put("analyzed", queryTokens);
+    this.lazyExtract(mapper.writeValueAsString(json));
+    String res = this.getResult(qid);
+    TypeReference<ArrayList<output>> typeref = new TypeReference<ArrayList<output>>() {};
+    return mapper.readValue(res, typeref);
+  }
+
+  /**
+   * submit tasks to workers
+   * @param qid unique query id; users need to make sure it is not duplicated
+   * @param docIds external document ids that you wish to collect; users need to make sure it is present
+   */
+  public void addDebugTask(String qid, List<String> docIds, JsonNode jsonQuery) {
+    if(tasks.containsKey(qid))
+      throw new IllegalArgumentException("existed qid");
+    tasks.put(qid, pool.submit(() -> {
+      List<FeatureExtractor> localExtractors = new ArrayList<>();
+      for(FeatureExtractor e: extractors){
+        localExtractors.add(e.clone());
+      }
+      ObjectMapper mapper = new ObjectMapper();
+      DocumentContext documentContext = new DocumentContext(reader, searcher, fieldsToLoad);
+      QueryContext queryContext = new QueryContext(qid, qfieldsToLoad, jsonQuery);
+      List<debugOutput> result = new ArrayList<>();
+      QueryFieldContext qcontext = queryContext.fieldContexts.get("analyzed");
+      documentContext.generateBM25Stat(qcontext.queryTokens);
+
+      for(String docId: docIds) {
+        Query q = new TermQuery(new Term(IndexArgs.ID, docId));
+        TopDocs topDocs = searcher.search(q, 1);
+        if (topDocs.totalHits.value == 0) {
+          throw new IOException(String.format("Document Id %s expected but not found in index", docId));
+        }
+        ScoreDoc hit = topDocs.scoreDocs[0];
+        documentContext.updateDoc(docId, hit.doc);
+        List<Float> features = new ArrayList<>();
+        List<Long> time = new ArrayList<>();
+        for(int i = 0; i < localExtractors.size(); i++){
+          time.add(0L);
+        }
+        for (int i = 0; i < localExtractors.size(); i++) {
+          long start = System.nanoTime();
+          float extractedFeature = localExtractors.get(i).extract(documentContext, queryContext);
+          assert extractedFeature == extractedFeature;
+          features.add(extractedFeature);
+          long end = System.nanoTime();
+          time.set(i, time.get(i) + end - start);
+        }
+        result.add(new debugOutput(docId,features, time));
+      }
+      return mapper.writeValueAsString(result);
+    }));
+  }
+
+  public void addTask(String qid, List<String> docIds, JsonNode jsonQuery) {
+    if(tasks.containsKey(qid))
+      throw new IllegalArgumentException("existed qid");
+    tasks.put(qid, pool.submit(() -> {
+      List<FeatureExtractor> localExtractors = new ArrayList<>();
+      for(FeatureExtractor e: extractors){
+        localExtractors.add(e.clone());
+      }
+      ObjectMapper mapper = new ObjectMapper();
+      DocumentContext documentContext = new DocumentContext(reader, searcher, fieldsToLoad);
+      QueryContext queryContext = new QueryContext(qid, qfieldsToLoad, jsonQuery);
+      List<output> result = new ArrayList<>();
+      QueryFieldContext qcontext = queryContext.fieldContexts.get("analyzed");
+      documentContext.generateBM25Stat(qcontext.queryTokens);
+
+      for(String docId: docIds) {
+          Query q = new TermQuery(new Term(IndexArgs.ID, docId));
+          TopDocs topDocs = searcher.search(q, 1);
+          if (topDocs.totalHits.value == 0) {
+            throw new IOException(String.format("Document Id %s expected but not found in index", docId));
+          }
+
+          ScoreDoc hit = topDocs.scoreDocs[0];
+          documentContext.updateDoc(docId, hit.doc);
+
+          List<Float> features = new ArrayList<>();
+
+          for (int i = 0; i < localExtractors.size(); i++) {
+            features.add(localExtractors.get(i).extract(documentContext, queryContext));
+          }
+
+          result.add(new output(docId,features));
+
+      }
+      return mapper.writeValueAsString(result);
+    }));
+  }
+
+
+
+  /**
+   * submit tasks to workers, exposed in Pyserini
+   * @throws JsonProcessingException
+   */
+  public String lazyExtract(String jsonInput) throws JsonProcessingException {
+    ObjectMapper mapper = new ObjectMapper();
+    JsonNode root = mapper.readValue(jsonInput, JsonNode.class);
+    String qid = root.get("qid").asText();
+    List<String> docIds = mapper.convertValue(root.get("docIds"), ArrayList.class);
+    this.addTask(qid, docIds, root);
+    return qid;
+  }
+
+  /**
+   * submit tasks to workers, exposed in Pyserini
+   * @throws JsonProcessingException
+   */
+  public String debugExtract(String jsonInput) throws JsonProcessingException {
+    ObjectMapper mapper = new ObjectMapper();
+    JsonNode root = mapper.readValue(jsonInput, JsonNode.class);
+    String qid = root.get("qid").asText();
+    List<String> docIds = mapper.convertValue(root.get("docIds"), ArrayList.class);
+    this.addDebugTask(qid, docIds, root);
+    return qid;
+  }
+
+  /**
+   * blocked until the result is ready
+   * @param qid the query id you wise to fetch the result
+   * @return
+   * @throws ExecutionException
+   * @throws InterruptedException
+   */
+  public String getResult(String qid) throws ExecutionException, InterruptedException {
+    return tasks.remove(qid).get();
+  }
+
+  /**
+   * @param indexDir index path to work on
+   * @throws IOException
+   */
+  public FeatureExtractorUtils(String indexDir) throws IOException {
+    Directory indexDirectory = FSDirectory.open(Paths.get(indexDir));
+    reader = DirectoryReader.open(indexDirectory);
+    searcher = new IndexSearcher(reader);
+    pool = Executors.newFixedThreadPool(1);
+  }
+
+  /**
+   * @param indexDir index path to work on
+   * @param workNum worker threads number
+   * @throws IOException
+   */
+  public FeatureExtractorUtils(String indexDir, int workNum) throws IOException {
+    Directory indexDirectory = FSDirectory.open(Paths.get(indexDir));
+    reader = DirectoryReader.open(indexDirectory);
+    searcher = new IndexSearcher(reader);
+    pool = Executors.newFixedThreadPool(workNum);
+  }
+
+  /**
+   * for testing purpose
+   * @param reader initialized indexreader
+   * @throws IOException
+   */
+  public FeatureExtractorUtils(IndexReader reader) throws IOException {
+    this.reader = reader;
+    searcher = new IndexSearcher(reader);
+    pool = Executors.newFixedThreadPool(1);
+  }
+
+  /**
+   * @param reader
+   * @param workNum
+   * @throws IOException
+   */
+  public FeatureExtractorUtils(IndexReader reader, int workNum) throws IOException {
+    this.reader = reader;
+    searcher = new IndexSearcher(reader);
+    pool = Executors.newFixedThreadPool(workNum);
+  }
+
+  /**
+   * close to avoid theadleaking warning during test
+   * @throws IOException
+   */
+  public void close() throws IOException {
+    pool.shutdown();
+    reader.close();
+  }
+
+}
+
+class output{
+  String pid;
+  List<Float> features;
+
+  output(){}
+
+  output(String pid, List<Float> features){
+    this.pid = pid;
+    this.features = features;
+  }
+
+  public String getPid() {
+    return pid;
+  }
+
+  public List<Float> getFeatures() {
+    return features;
+  }
+
+  public void setPid(String pid) {
+    this.pid = pid;
+  }
+
+  public void setFeatures(List<Float> features) {
+    this.features = features;
+  }
+
+}
+
+class debugOutput{
+  String pid;
+  List<Float> features;
+  List<Long> time;
+
+  debugOutput(){}
+
+  debugOutput(String pid, List<Float> features, List<Long> time){
+    this.pid = pid;
+    this.features = features;
+    this.time = time;
+  }
+
+  public String getPid() {
+    return pid;
+  }
+
+  public List<Float> getFeatures() {
+    return features;
+  }
+
+  public List<Long> getTime() { return time; }
+
+  public void setPid(String pid) {
+    this.pid = pid;
+  }
+
+  public void setFeatures(List<Float> features) {
+    this.features = features;
+  }
+
+  public void setTime(List<Long> time) { this.time = time; }
+}