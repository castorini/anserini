package io.anserini.ltr;

import io.anserini.ltr.feature.FeatureExtractors;
import io.anserini.rerank.RerankerContext;
import io.anserini.util.AnalyzerUtils;
import io.anserini.util.Qrels;
import org.apache.logging.log4j.LogManager;
import org.apache.logging.log4j.Logger;
import org.apache.lucene.analysis.Analyzer;
import org.apache.lucene.document.Document;
import org.apache.lucene.index.IndexReader;
import org.apache.lucene.index.MultiFields;
import org.apache.lucene.index.Terms;
import org.apache.lucene.search.IndexSearcher;
import org.apache.lucene.search.Query;
import org.apache.lucene.search.ScoreDoc;
import org.apache.lucene.search.TopDocs;
import org.apache.lucene.util.Bits;

import java.io.IOException;
import java.io.PrintStream;
import java.util.*;

/**
 * Feature extractor class that forms the base for other feature extractors
 */
abstract public class BaseFeatureExtractor<K> {
    private static final Logger LOG = LogManager.getLogger(BaseFeatureExtractor.class);
    private IndexReader reader;
    private Qrels qrels;
    private Map<K, Map<String, String>> topics;
    private Analyzer queryAnalyzer;
    private final FeatureExtractors customFeatureExtractors;

    abstract protected String getIdField();

    abstract protected String getTermVectorField();

    protected FeatureExtractors getExtractors() {
      return this.customFeatureExtractors;
    }

    abstract protected Analyzer getAnalyzer();

    abstract protected Set<String> getFieldsToLoad();

    abstract protected Query parseQuery(String queryText);

    abstract protected Query docIdQuery(String docId);

    public static<K> String constructOutputString(K qid, int qrel, String docId, float[] features) {
      StringBuilder sb = new StringBuilder();
      sb.append(qrel);
      sb.append(" ");
      sb.append("qid:");
      sb.append(qid);
      for (int i = 0 ; i < features.length; i++) {
        sb.append(" ");
        sb.append(i+1);
        sb.append(":");
        sb.append(features[i]);
      }
      sb.append(" # ");
      sb.append(docId);
      return sb.toString();
    }
    /**
     * Method used to print a line of feature vector to the output file
     * @param out           The output stream
     * @param qid           Qrel Id
     * @param qrel          The Qrel relevance value
     * @param docId         The stored Doc Id
     * @param features      The feature vector in featureNum:value form
     */
    public static<K> void writeFeatureVector(PrintStream out, K qid, int qrel, String docId, float[] features) {
        out.print(constructOutputString(qid, qrel, docId,features));
        out.print("\n");
    }

  /**
   * Factory method that will take the usual parameters for making a Web or Twitter feature extractor
   * and a definition file. Will parse the definition file to build the FeatureExtractor chain
   * @param reader
   * @param qrels
   * @param topics
   * @param definitionFile
   * @return
   */
    static BaseFeatureExtractor parseExtractorsFromFile(IndexReader reader, Qrels qrels,
                                Map<String, Map<String, String>> topics, String definitionFile) {

      return null;
    }

    /**
     * Constructor that requires a reader to the index, the qrels and the topics
     * @param reader
     * @param qrels
     * @param topics
     */
    public BaseFeatureExtractor(IndexReader reader, Qrels qrels, Map<K, Map<String,String>> topics,
                                FeatureExtractors extractors) {
        this.reader = reader;
        this.qrels = qrels;
        this.topics = topics;
        this.queryAnalyzer = getAnalyzer();
        this.customFeatureExtractors = extractors;
    }

    // Build all the reranker contexts because they will be reused once per query
    private Map<String, RerankerContext> buildRerankerContextMap() throws IOException {
        Map<String, RerankerContext> queryContextMap = new HashMap<>();
        IndexSearcher searcher = new IndexSearcher(reader);

        for (String qid : qrels.getQids()) {
            // Construct the reranker context
            LOG.debug(String.format("Constructing context for QID: %s", qid));
            String queryText = topics.get(qid).get("title");
            Query q = null;

            // We will not be checking for nulls here because the input should be correct,
            // and if not it signals other issues
            q = parseQuery(queryText);
            List<String> queryTokens = AnalyzerUtils.tokenize(queryAnalyzer, queryText);
            // Construct the reranker context
<<<<<<< HEAD
            RerankerContext<String> context = new RerankerContext<>(searcher, q,
                    qid, queryText,
=======
            RerankerContext context = new RerankerContext(searcher, qid,
                    q, queryText,
>>>>>>> 10a6418e
                    queryTokens,
                    null, null);

            queryContextMap.put(qid, context);

        }
        LOG.debug("Completed constructing context for all qrels");
        return queryContextMap;
    }

    private void printHeader(PrintStream out, FeatureExtractors extractors) {
        out.println("#Extracting features with the following feature vector:");
        for (int i = 0; i < extractors.extractors.size(); i++) {
            out.println(String.format("#%d:%s", i +1, extractors.extractors.get(i).getName()));
        }
    }

   /**
   * Iterates through all the documents and print the features for each of the queries
   * This way we are not iterating over the entire index for each query to save disk access
   * @param out
   * @throws IOException
   */
    public void printFeatureForAllDocs(PrintStream out) throws IOException {
      Map<String, RerankerContext> queryContextMap = buildRerankerContextMap();
      FeatureExtractors extractors = getExtractors();
      Bits liveDocs = MultiFields.getLiveDocs(reader);
      Set<String> fieldsToLoad = getFieldsToLoad();

      this.printHeader(out, extractors);

      for (int docId = 0; docId < reader.maxDoc(); docId ++) {
        // Only check live docs if we have some
        if (reader.hasDeletions() && (liveDocs == null || !liveDocs.get(docId))) {
          LOG.warn(String.format("Document %d not in live docs", docId));
          continue;
        }
        Document doc = reader.document(docId, fieldsToLoad);
        String docIdString = doc.get(getIdField());
        // NOTE doc frequencies should not be retrieved from here, term vector returned is as if on single document
        // index
        Terms terms = MultiFields.getTerms(reader, getTermVectorField());//reader.getTermVector(docId, getTermVectorField());

        if (terms == null) {
          continue;
        }

        for (Map.Entry<String, RerankerContext> entry : queryContextMap.entrySet()) {
          float[] featureValues = extractors.extractAll(doc, terms, entry.getValue());
          writeFeatureVector(out, entry.getKey(),qrels.getRelevanceGrade(entry.getKey(),docIdString),
                  docIdString, featureValues);
        }
        out.flush();
        LOG.debug(String.format("Completed computing feature vectors for doc %d", docId));
      }
    }

    /**
     * Prints feature vectors wrt to the qrels, one vector per qrel
     * @param out
     * @throws IOException
     */
    public void printFeatures(PrintStream out) throws IOException {
      Map<String, RerankerContext> queryContextMap = buildRerankerContextMap();
      FeatureExtractors extractors = getExtractors();
      Bits liveDocs = MultiFields.getLiveDocs(reader);
      Set<String> fieldsToLoad = getFieldsToLoad();

      // We need to open a searcher
      IndexSearcher searcher = new IndexSearcher(reader);

      this.printHeader(out, extractors);
      // Iterate through all the qrels and for each document id we have for them
      LOG.debug("Processing queries");

      for (String qid : this.qrels.getQids()) {
        LOG.debug(String.format("Processing qid: %s", qid));
        // Get the map of documents
        RerankerContext context = queryContextMap.get(qid);

        for (Map.Entry<String, Integer> entry : this.qrels.getDocMap(qid).entrySet()) {
          String docId = entry.getKey();
          int qrelScore = entry.getValue();
          // We issue a specific query
          TopDocs topDocs = searcher.search(docIdQuery(docId), 1);
          if (topDocs.totalHits == 0) {
            LOG.warn(String.format("Document Id %s expected but not found in index, skipping...", docId));
            continue;
          }

          ScoreDoc hit = topDocs.scoreDocs[0];
          Document doc = reader.document(hit.doc, fieldsToLoad);

          //TODO factor for test
          Terms terms = reader.getTermVector(hit.doc, getTermVectorField());

          if (terms == null) {
            LOG.debug(String.format("No term vectors found for doc %s, qid %s", docId, qid));
            continue;
          }
          float[] featureValues = extractors.extractAll(doc, terms, context);
          writeFeatureVector(out, qid ,qrelScore,
                  docId, featureValues);
        }
        LOG.debug(String.format("Finished processing for qid: %s", qid));
        out.flush();
      }
    }
}<|MERGE_RESOLUTION|>--- conflicted
+++ resolved
@@ -123,13 +123,8 @@
             q = parseQuery(queryText);
             List<String> queryTokens = AnalyzerUtils.tokenize(queryAnalyzer, queryText);
             // Construct the reranker context
-<<<<<<< HEAD
-            RerankerContext<String> context = new RerankerContext<>(searcher, q,
-                    qid, queryText,
-=======
-            RerankerContext context = new RerankerContext(searcher, qid,
+            RerankerContext context = new RerankerContext<>(searcher, qid,
                     q, queryText,
->>>>>>> 10a6418e
                     queryTokens,
                     null, null);
 
