--- conflicted
+++ resolved
@@ -141,7 +141,7 @@
     utils.add(new OrderedQueryPairs(8));
     utils.add(new OrderedQueryPairs(15));
 
-<<<<<<< HEAD
+
     utils.add(new BM25Mean(new MaxPooler()));
     utils.add(new BM25Mean(new MinPooler()));
     utils.add(new BM25Min(new MaxPooler()));
@@ -155,8 +155,6 @@
     utils.add(new BM25Quartile(new MaxPooler()));
     utils.add(new BM25Quartile(new MinPooler()));
 
-=======
->>>>>>> 22db0810
 
 //    utils.add(new IBMModel1("../pyserini/collections/msmarco-passage/text_bert_tok","Bert","BERT","text_bert_tok"));
 
