--- conflicted
+++ resolved
@@ -164,15 +164,9 @@
 
     // We're at top-level already inside a main; makes no sense to propagate exceptions further, so reformat the
     // exception messages and display on console.
-<<<<<<< HEAD
     try(SearchInvertedDenseVectors<?> searcher = new SearchInvertedDenseVectors<>(searchArgs)) {
       searcher.run();
     } catch (RuntimeException e) {
-=======
-    try (SearchInvertedDenseVectors searcher = new SearchInvertedDenseVectors(searchArgs)) {
-      searcher.run();
-    } catch (IllegalArgumentException e) {
->>>>>>> b6a7534d
       System.err.printf("Error: %s\n", e.getMessage());
       return;
     }
