--- conflicted
+++ resolved
@@ -82,32 +82,28 @@
 
   @Option(name = "-b", metaVar = "[value]", required = false, usage = "BM25 b parameter")
   public float b = 0.4f;
-
-<<<<<<< HEAD
+  
   @Option(name = "-pl2", usage = "use PL2 scoring model")
   public boolean pl2 = false;
+  
   @Option(name = "-pl2.c", metaVar = "[value]", required = false, usage = "PL2 c parameter")
   public float pl2_c = 0.1f;
 
   @Option(name = "-spl", usage = "use SPL scoring model")
   public boolean spl = false;
+  
   @Option(name = "-spl.c", metaVar = "[value]", required = false, usage = "SPL c parameter")
   public float spl_c = 0.1f;
 
   @Option(name = "-f2exp", usage = "use F2Exp scoring model")
   public boolean f2exp = false;
+  
   @Option(name = "-f2exp.s", metaVar = "[value]", required = false, usage = "F2Exp s parameter")
   public float f2exp_s = 0.1f;
-  @Option(name = "-f2exp.k", metaVar = "[value]", required = false, usage = "F2Exp k parameter")
-  public float f2exp_k = 0.1f;
 
   @Option(name = "-f2log", usage = "use F2Log scoring model")
   public boolean f2log = false;
-=======
-  @Option(name = "-f2log", usage = "use F2Log scoring model")
-  public boolean f2log = false;
 
->>>>>>> b09f8934
   @Option(name = "-f2log.s", metaVar = "[value]", required = false, usage = "F2Log s parameter")
   public float f2log_s = 0.5f;
 
