--- conflicted
+++ resolved
@@ -239,10 +239,7 @@
      // Create an IndexSearch only once. Note that the object is thread safe.
      if (searcher == null) {
        searcher = new IndexSearcher(reader);
-<<<<<<< HEAD
-=======
        searcher.setSimilarity(similarity);
->>>>>>> 665cdba0
      }
 
      return searcher.getIndexReader().maxDoc();
