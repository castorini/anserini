/**
 * Anserini: An information retrieval toolkit built on Lucene
 *
 * Licensed under the Apache License, Version 2.0 (the "License");
 * you may not use this file except in compliance with the License.
 * You may obtain a copy of the License at
 *
 * http://www.apache.org/licenses/LICENSE-2.0
 *
 * Unless required by applicable law or agreed to in writing, software
 * distributed under the License is distributed on an "AS IS" BASIS,
 * WITHOUT WARRANTIES OR CONDITIONS OF ANY KIND, either express or implied.
 * See the License for the specific language governing permissions and
 * limitations under the License.
 */

package io.anserini.search;

import io.anserini.analysis.TweetAnalyzer;
import io.anserini.index.generator.TweetGenerator;
<<<<<<< HEAD
import io.anserini.ltr.TweetsLtrDataGenerator;
import io.anserini.ltr.WebCollectionLtrDataGenerator;
import io.anserini.ltr.feature.FeatureExtractors;
import io.anserini.rerank.AxiomReranker;
=======
>>>>>>> b330b47c
import io.anserini.rerank.RerankerCascade;
import io.anserini.rerank.RerankerContext;
import io.anserini.rerank.ScoredDocuments;
import io.anserini.rerank.lib.RemoveRetweetsTemporalTiebreakReranker;
import io.anserini.rerank.lib.Rm3Reranker;
import io.anserini.rerank.lib.ScoreTiesAdjusterReranker;
import io.anserini.search.query.TopicReader;
import io.anserini.util.AnalyzerUtils;
import org.apache.commons.lang3.time.DurationFormatUtils;
import org.apache.logging.log4j.LogManager;
import org.apache.logging.log4j.Logger;
import org.apache.lucene.analysis.Analyzer;
import org.apache.lucene.analysis.CharArraySet;
import org.apache.lucene.analysis.en.EnglishAnalyzer;
import org.apache.lucene.document.LongPoint;
import org.apache.lucene.index.DirectoryReader;
import org.apache.lucene.index.IndexReader;
import org.apache.lucene.search.BooleanClause;
import org.apache.lucene.search.BooleanQuery;
import org.apache.lucene.search.IndexSearcher;
import org.apache.lucene.search.Query;
import org.apache.lucene.search.Sort;
import org.apache.lucene.search.SortField;
import org.apache.lucene.search.TopDocs;
import org.apache.lucene.search.similarities.BM25Similarity;
import org.apache.lucene.search.similarities.LMDirichletSimilarity;
import org.apache.lucene.search.similarities.Similarity;
import org.apache.lucene.store.FSDirectory;
import org.kohsuke.args4j.CmdLineException;
import org.kohsuke.args4j.CmdLineParser;
import org.kohsuke.args4j.OptionHandlerFilter;
import org.kohsuke.args4j.ParserProperties;

import java.io.Closeable;
import java.io.IOException;
import java.io.PrintWriter;
import java.nio.charset.StandardCharsets;
import java.nio.file.Files;
import java.nio.file.Path;
import java.nio.file.Paths;
import java.util.List;
import java.util.Locale;
import java.util.Map;
import java.util.SortedMap;
import java.util.concurrent.TimeUnit;

import static io.anserini.index.generator.LuceneDocumentGenerator.FIELD_BODY;
import static io.anserini.index.generator.LuceneDocumentGenerator.FIELD_ID;

/**
 * Searcher for Gov2, ClueWeb09, and ClueWeb12 corpra.
 * TREC Web Tracks from 2009 to 2014
 * TREC Terabyte Tracks from 2004 to 2006
 */
public final class SearchCollection implements Closeable {
  public static final Sort BREAK_SCORE_TIES_BY_DOCID =
      new Sort(SortField.FIELD_SCORE, new SortField(FIELD_ID, SortField.Type.STRING_VAL));

  private static final Logger LOG = LogManager.getLogger(SearchCollection.class);

  private final SearchArgs args;
  private final IndexReader reader;
  private final Similarity similarity;
  private final Analyzer analyzer;
  private final RerankerCascade cascade;

  public SearchCollection(SearchArgs args) throws IOException {
    this.args = args;
    Path indexPath = Paths.get(args.index);

    if (!Files.exists(indexPath) || !Files.isDirectory(indexPath) || !Files.isReadable(indexPath)) {
      throw new IllegalArgumentException(args.index + " does not exist or is not a directory.");
    }

    LOG.info("Reading index at " + args.index);
    this.reader = DirectoryReader.open(FSDirectory.open(indexPath));

    // Figure out which scoring model to use.
    if (args.ql) {
      LOG.info("Using QL scoring model");
      this.similarity = new LMDirichletSimilarity(args.mu);
    } else if (args.bm25) {
      LOG.info("Using BM25 scoring model");
      this.similarity = new BM25Similarity(args.k1, args.b);
    } else {
      throw new IllegalArgumentException("Error: Must specify scoring model!");
    }

    // Are we searching tweets?
    if (args.searchtweets) {
      analyzer = new TweetAnalyzer();
    } else {
      analyzer = args.keepstop ? new EnglishAnalyzer(CharArraySet.EMPTY_SET) : new EnglishAnalyzer();
    }

    // Set up the ranking cascade.
    cascade = new RerankerCascade();
    if (args.rm3) {
      if (args.searchtweets) {
        cascade.add(new Rm3Reranker(analyzer, FIELD_BODY, "io/anserini/rerank/rm3/rm3-stoplist.twitter.txt", true));
        cascade.add(new RemoveRetweetsTemporalTiebreakReranker());
      } else {
        cascade.add(new Rm3Reranker(analyzer, FIELD_BODY, "io/anserini/rerank/rm3/rm3-stoplist.gov2.txt", true));
        cascade.add(new ScoreTiesAdjusterReranker());
      }
    } else {
      if (args.searchtweets) {
        cascade.add(new RemoveRetweetsTemporalTiebreakReranker());
      } else {
        cascade.add(new ScoreTiesAdjusterReranker());
      }
    }
  }

  @Override
  public void close() throws IOException {
    reader.close();
  }

  public<K> int runTopics() throws IOException {
    IndexSearcher searcher = new IndexSearcher(reader);
    searcher.setSimilarity(similarity);

    Path topicsFile = Paths.get(args.topics);

    if (!Files.exists(topicsFile) || !Files.isRegularFile(topicsFile) || !Files.isReadable(topicsFile)) {
      throw new IllegalArgumentException("Topics file : " + topicsFile + " does not exist or is not a (readable) file.");
    }

    TopicReader tr;
    SortedMap<K, Map<String, String>> topics;
    try {
      tr = (TopicReader) Class.forName("io.anserini.search.query." + args.topicReader + "TopicReader")
          .getConstructor(Path.class).newInstance(topicsFile);
      topics = tr.read();
    } catch (Exception e) {
      throw new IllegalArgumentException("Unable to load topic reader: " + args.topicReader);
    }

    final String runTag = "Anserini_" + args.topicfield + "_" + (args.keepstop ? "KeepStopwords_" : "")
        + FIELD_BODY + "_" + (args.searchtweets ? "SearchTweets_" : "") + similarity.toString();

    PrintWriter out = new PrintWriter(Files.newBufferedWriter(Paths.get(args.output), StandardCharsets.US_ASCII));

    for (Map.Entry<K, Map<String, String>> entry : topics.entrySet()) {
      K qid = entry.getKey();
      String queryString = entry.getValue().get(args.topicfield);

      ScoredDocuments docs;
      if (args.searchtweets) {
        docs = search(searcher, qid, queryString, Long.parseLong(entry.getValue().get("time")));
      } else{
        docs = search(searcher, qid, queryString);
      }

      /**
       * the first column is the topic number.
       * the second column is currently unused and should always be "Q0".
       * the third column is the official document identifier of the retrieved document.
       * the fourth column is the rank the document is retrieved.
       * the fifth column shows the score (integer or floating point) that generated the ranking.
       * the sixth column is called the "run tag" and should be a unique identifier for your
       */
      for (int i = 0; i < docs.documents.length; i++) {
        out.println(String.format(Locale.US, "%s Q0 %s %d %f %s", qid,
            docs.documents[i].getField(FIELD_ID).stringValue(), (i + 1), docs.scores[i],
            ((i == 0 || i == docs.documents.length-1) ? runTag : "See_Line1")));
      }
    }
    out.flush();
    out.close();

    return topics.size();
  }

  public<K> ScoredDocuments search(IndexSearcher searcher, K qid, String queryString) throws IOException {
    Query query = AnalyzerUtils.buildBagOfWordsQuery(FIELD_BODY, analyzer, queryString);
    // Figure out how to break the scoring ties.
    TopDocs rs;
    if (args.arbitraryScoreTieBreak) {
      rs = searcher.search(query, args.hits);
    } else {
      rs = searcher.search(query, args.hits, BREAK_SCORE_TIES_BY_DOCID, true, true);
    }

    List<String> queryTokens = AnalyzerUtils.tokenize(analyzer, queryString);

    RerankerContext context = new RerankerContext(searcher, query, String.valueOf(qid), queryString,
        queryTokens, FIELD_BODY, null, args);
    return cascade.run(ScoredDocuments.fromTopDocs(rs, searcher), context);
  }

  public<K> ScoredDocuments search(IndexSearcher searcher, K qid, String queryString, long t) throws IOException {
    Query query = AnalyzerUtils.buildBagOfWordsQuery(FIELD_BODY, analyzer, queryString);

    // Do not consider the tweets with tweet ids that are beyond the queryTweetTime
    // <querytweettime> tag contains the timestamp of the query in terms of the
    // chronologically nearest tweet id within the corpus
    Query filter = LongPoint.newRangeQuery(TweetGenerator.StatusField.ID_LONG.name, 0L, t);
    BooleanQuery.Builder builder = new BooleanQuery.Builder();
    builder.add(filter, BooleanClause.Occur.FILTER);
    builder.add(query, BooleanClause.Occur.MUST);
    query = builder.build();

    // Figure out how to break the scoring ties.
    TopDocs rs;
    if (args.arbitraryScoreTieBreak) {
      rs = searcher.search(query, args.hits);
    } else {
      // TODO: we need to build the proper tie-breaking code path for tweets.
      rs = searcher.search(query, args.hits);
    }

<<<<<<< HEAD
    RerankerCascade cascade = new RerankerCascade();
    if (searchArgs.rm3) {
      if (searchArgs.searchtweets) {
        cascade.add(new Rm3Reranker(analyzer, FIELD_BODY,
            "io/anserini/rerank/rm3/rm3-stoplist.twitter.txt", true));
        cascade.add(new RemoveRetweetsTemporalTiebreakReranker());
      } else {
        cascade.add(new Rm3Reranker(analyzer, FIELD_BODY,
            "io/anserini/rerank/rm3/rm3-stoplist.gov2.txt", true));
        cascade.add(new ScoreTiesAdjusterReranker());
      }
    } else if (searchArgs.axiom) {
      if (searchArgs.searchtweets) {
        cascade.add(new AxiomReranker(FIELD_BODY, searchArgs.axiom_beta, searchArgs.axiom_external_index));
        cascade.add(new RemoveRetweetsTemporalTiebreakReranker());
      } else {
        cascade.add(new AxiomReranker(FIELD_BODY, searchArgs.axiom_beta, searchArgs.axiom_external_index));
        cascade.add(new ScoreTiesAdjusterReranker());
      }
    } else {
      cascade.add(new ScoreTiesAdjusterReranker());
=======
    List<String> queryTokens = AnalyzerUtils.tokenize(analyzer, queryString);
    // This is ugly, but we have to reform the tweet query here for reranking
    query = AnalyzerUtils.buildBagOfWordsQuery(FIELD_BODY, analyzer, queryString);
>>>>>>> b330b47c

    RerankerContext context = new RerankerContext(searcher, query, String.valueOf(qid), queryString,
        queryTokens, FIELD_BODY, filter, args);
    return cascade.run(ScoredDocuments.fromTopDocs(rs, searcher), context);
  }

  public static void main(String[] args) throws Exception {
    SearchArgs searchArgs = new SearchArgs();
    CmdLineParser parser = new CmdLineParser(searchArgs, ParserProperties.defaults().withUsageWidth(90));

    try {
      parser.parseArgument(args);
    } catch (CmdLineException e) {
      System.err.println(e.getMessage());
      parser.printUsage(System.err);
      System.err.println("Example: SearchCollection" + parser.printExample(OptionHandlerFilter.REQUIRED));
      return;
    }

    final long start = System.nanoTime();
    SearchCollection searcher = new SearchCollection(searchArgs);
    int numTopics = searcher.runTopics();
    searcher.close();
    final long durationMillis = TimeUnit.MILLISECONDS.convert(System.nanoTime() - start, TimeUnit.NANOSECONDS);
    LOG.info("Total " + numTopics + " topics searched in "
        + DurationFormatUtils.formatDuration(durationMillis, "HH:mm:ss"));
  }
}<|MERGE_RESOLUTION|>--- conflicted
+++ resolved
@@ -18,13 +18,7 @@
 
 import io.anserini.analysis.TweetAnalyzer;
 import io.anserini.index.generator.TweetGenerator;
-<<<<<<< HEAD
-import io.anserini.ltr.TweetsLtrDataGenerator;
-import io.anserini.ltr.WebCollectionLtrDataGenerator;
-import io.anserini.ltr.feature.FeatureExtractors;
 import io.anserini.rerank.AxiomReranker;
-=======
->>>>>>> b330b47c
 import io.anserini.rerank.RerankerCascade;
 import io.anserini.rerank.RerankerContext;
 import io.anserini.rerank.ScoredDocuments;
@@ -130,6 +124,14 @@
         cascade.add(new Rm3Reranker(analyzer, FIELD_BODY, "io/anserini/rerank/rm3/rm3-stoplist.gov2.txt", true));
         cascade.add(new ScoreTiesAdjusterReranker());
       }
+    } else if (args.axiom) {
+      if (args.searchtweets) {
+        cascade.add(new AxiomReranker(FIELD_BODY, args.axiom_beta, args.axiom_external_index));
+        cascade.add(new RemoveRetweetsTemporalTiebreakReranker());
+      } else {
+        cascade.add(new AxiomReranker(FIELD_BODY, args.axiom_beta, args.axiom_external_index));
+        cascade.add(new ScoreTiesAdjusterReranker());
+      }
     } else {
       if (args.searchtweets) {
         cascade.add(new RemoveRetweetsTemporalTiebreakReranker());
@@ -237,34 +239,10 @@
       // TODO: we need to build the proper tie-breaking code path for tweets.
       rs = searcher.search(query, args.hits);
     }
-
-<<<<<<< HEAD
-    RerankerCascade cascade = new RerankerCascade();
-    if (searchArgs.rm3) {
-      if (searchArgs.searchtweets) {
-        cascade.add(new Rm3Reranker(analyzer, FIELD_BODY,
-            "io/anserini/rerank/rm3/rm3-stoplist.twitter.txt", true));
-        cascade.add(new RemoveRetweetsTemporalTiebreakReranker());
-      } else {
-        cascade.add(new Rm3Reranker(analyzer, FIELD_BODY,
-            "io/anserini/rerank/rm3/rm3-stoplist.gov2.txt", true));
-        cascade.add(new ScoreTiesAdjusterReranker());
-      }
-    } else if (searchArgs.axiom) {
-      if (searchArgs.searchtweets) {
-        cascade.add(new AxiomReranker(FIELD_BODY, searchArgs.axiom_beta, searchArgs.axiom_external_index));
-        cascade.add(new RemoveRetweetsTemporalTiebreakReranker());
-      } else {
-        cascade.add(new AxiomReranker(FIELD_BODY, searchArgs.axiom_beta, searchArgs.axiom_external_index));
-        cascade.add(new ScoreTiesAdjusterReranker());
-      }
-    } else {
-      cascade.add(new ScoreTiesAdjusterReranker());
-=======
     List<String> queryTokens = AnalyzerUtils.tokenize(analyzer, queryString);
     // This is ugly, but we have to reform the tweet query here for reranking
     query = AnalyzerUtils.buildBagOfWordsQuery(FIELD_BODY, analyzer, queryString);
->>>>>>> b330b47c
+
 
     RerankerContext context = new RerankerContext(searcher, query, String.valueOf(qid), queryString,
         queryTokens, FIELD_BODY, filter, args);
