--- conflicted
+++ resolved
@@ -28,14 +28,10 @@
 import io.anserini.rerank.lib.NewsTrackBLReranker;
 import io.anserini.rerank.lib.Rm3Reranker;
 import io.anserini.rerank.lib.ScoreTiesAdjusterReranker;
-<<<<<<< HEAD
 import io.anserini.search.query.NewsTrackBLTopicReader;
-import io.anserini.search.query.TopicReader;
 import io.anserini.search.similarity.F2ExpSimilarity;
-=======
 import io.anserini.search.query.BagOfWordsQueryGenerator;
 import io.anserini.search.query.SdmQueryGenerator;
->>>>>>> 44ace891
 import io.anserini.search.similarity.AxiomaticSimilarity;
 import io.anserini.search.similarity.F2ExpSimilarity;
 import io.anserini.search.similarity.F2LogSimilarity;
@@ -226,23 +222,18 @@
 
     return topics.size();
   }
-
-<<<<<<< HEAD
-  public<K> ScoredDocuments search(IndexSearcher searcher, K qid, String queryString) throws IOException, QueryNodeException {
-    Query query = null;
-    if (args.topicReader.compareToIgnoreCase("NewsTrackBL") != 0) {
-      query = AnalyzerUtils.buildBagOfWordsQuery(FIELD_BODY, analyzer, queryString);
-    } else {
-      // News Track Background Linking only gives docid, we will use the raw document as the query....
-      query = NewsTrackBLTopicReader.generateQueryString(reader, queryString, args.newsBL_k, args.newsBL_weighted);
-=======
-  public<K> ScoredDocuments search(IndexSearcher searcher, K qid, String queryString) throws IOException {
+  
+  public<K> ScoredDocuments search(IndexSearcher searcher, K qid, String queryString)
+      throws IOException, QueryNodeException {
     Query query;
     if (qc == QueryConstructor.SequentialDependenceModel) {
       query = new SdmQueryGenerator(args.sdm_tw, args.sdm_ow, args.sdm_uw).buildQuery(FIELD_BODY, analyzer, queryString);
-    } else {
-      query = new BagOfWordsQueryGenerator().buildQuery(FIELD_BODY, analyzer, queryString);
->>>>>>> 44ace891
+    } else
+      if (args.topicReader.compareToIgnoreCase("NewsTrackBL") != 0) {
+        query = new BagOfWordsQueryGenerator().buildQuery(FIELD_BODY, analyzer, queryString);
+      } else {
+      // News Track Background Linking only gives docid, we will use the raw document as the query....
+      query = NewsTrackBLTopicReader.generateQueryString(reader, queryString, args.newsBL_k, args.newsBL_weighted);
     }
 
     TopDocs rs = new TopDocs(0, new ScoreDoc[]{}, Float.NaN);
