--- conflicted
+++ resolved
@@ -21,11 +21,8 @@
 import io.anserini.rerank.RerankerCascade;
 import io.anserini.rerank.RerankerContext;
 import io.anserini.rerank.ScoredDocuments;
-<<<<<<< HEAD
-=======
+
 import io.anserini.rerank.lib.AxiomReranker;
-import io.anserini.rerank.lib.RemoveRetweetsTemporalTiebreakReranker;
->>>>>>> 11050ff8
 import io.anserini.rerank.lib.Rm3Reranker;
 import io.anserini.rerank.lib.ScoreTiesAdjusterReranker;
 import io.anserini.search.query.TopicReader;
@@ -123,33 +120,11 @@
     // Set up the ranking cascade.
     cascade = new RerankerCascade();
     if (args.rm3) {
-<<<<<<< HEAD
       String stopwords = "io/anserini/rerank/rm3/" +
           (args.searchtweets ? "rm3-stoplist.twitter.txt" : "rm3-stoplist.gov2.txt");
       cascade.add(new Rm3Reranker(analyzer, FIELD_BODY, stopwords));
-=======
-      if (args.searchtweets) {
-        cascade.add(new Rm3Reranker(analyzer, FIELD_BODY, "io/anserini/rerank/rm3/rm3-stoplist.twitter.txt", true));
-        cascade.add(new RemoveRetweetsTemporalTiebreakReranker());
-      } else {
-        cascade.add(new Rm3Reranker(analyzer, FIELD_BODY, "io/anserini/rerank/rm3/rm3-stoplist.gov2.txt", true));
-        cascade.add(new ScoreTiesAdjusterReranker());
-      }
     } else if (args.axiom) {
-      if (args.searchtweets) {
-        cascade.add(new AxiomReranker(FIELD_BODY, args.axiom_beta, args.axiom_external_index));
-        cascade.add(new RemoveRetweetsTemporalTiebreakReranker());
-      } else {
-        cascade.add(new AxiomReranker(FIELD_BODY, args.axiom_beta, args.axiom_external_index));
-        cascade.add(new ScoreTiesAdjusterReranker());
-      }
-    } else {
-      if (args.searchtweets) {
-        cascade.add(new RemoveRetweetsTemporalTiebreakReranker());
-      } else {
-        cascade.add(new ScoreTiesAdjusterReranker());
-      }
->>>>>>> 11050ff8
+      cascade.add(new AxiomReranker(FIELD_BODY, args.axiom_beta, args.axiom_external_index));
     }
 
     cascade.add(new ScoreTiesAdjusterReranker());
@@ -251,17 +226,8 @@
     } else {
       rs = searcher.search(compositeQuery, args.hits, BREAK_SCORE_TIES_BY_TWEETID, true, true);
     }
-<<<<<<< HEAD
 
     RerankerContext context = new RerankerContext(searcher, qid, keywordQuery, queryString, queryTokens, filter, args);
-=======
-    List<String> queryTokens = AnalyzerUtils.tokenize(analyzer, queryString);
-    // This is ugly, but we have to reform the tweet query here for reranking
-    query = AnalyzerUtils.buildBagOfWordsQuery(FIELD_BODY, analyzer, queryString);
-
-    RerankerContext context = new RerankerContext(searcher, query, String.valueOf(qid), queryString,
-        queryTokens, FIELD_BODY, filter, args);
->>>>>>> 11050ff8
     return cascade.run(ScoredDocuments.fromTopDocs(rs, searcher), context);
   }
 
