/**
 * Anserini: A toolkit for reproducible information retrieval research built on Lucene
 *
 * Licensed under the Apache License, Version 2.0 (the "License");
 * you may not use this file except in compliance with the License.
 * You may obtain a copy of the License at
 *
 * http://www.apache.org/licenses/LICENSE-2.0
 *
 * Unless required by applicable law or agreed to in writing, software
 * distributed under the License is distributed on an "AS IS" BASIS,
 * WITHOUT WARRANTIES OR CONDITIONS OF ANY KIND, either express or implied.
 * See the License for the specific language governing permissions and
 * limitations under the License.
 */

package io.anserini.search;

import io.anserini.analysis.EnglishStemmingAnalyzer;
import io.anserini.analysis.TweetAnalyzer;
import io.anserini.index.generator.TweetGenerator;
import io.anserini.index.generator.WapoGenerator;
import io.anserini.rerank.RerankerCascade;
import io.anserini.rerank.RerankerContext;
import io.anserini.rerank.ScoredDocuments;
import io.anserini.rerank.lib.AxiomReranker;
import io.anserini.rerank.lib.NewsBackgroundLinkingReranker;
import io.anserini.rerank.lib.Rm3Reranker;
import io.anserini.rerank.lib.ScoreTiesAdjusterReranker;
import io.anserini.search.query.BagOfWordsQueryGenerator;
import io.anserini.search.query.SdmQueryGenerator;
<<<<<<< HEAD
=======
import io.anserini.search.similarity.TaggedSimilarity;
import io.anserini.search.similarity.F2ExpSimilarity;
import io.anserini.search.similarity.F2LogSimilarity;
import io.anserini.search.topicreader.NewsBackgroundLinkingTopicReader;
>>>>>>> 8f263eda
import io.anserini.search.topicreader.TopicReader;
import io.anserini.util.AnalyzerUtils;
import org.apache.commons.lang3.time.DurationFormatUtils;
import org.apache.logging.log4j.LogManager;
import org.apache.logging.log4j.Logger;
import org.apache.lucene.analysis.Analyzer;
import org.apache.lucene.analysis.CharArraySet;
import org.apache.lucene.document.Document;
import org.apache.lucene.document.LongPoint;
import org.apache.lucene.index.DirectoryReader;
import org.apache.lucene.index.IndexReader;
<<<<<<< HEAD
import org.apache.lucene.search.BooleanClause;
import org.apache.lucene.search.BooleanQuery;
import org.apache.lucene.search.IndexSearcher;
import org.apache.lucene.search.Query;
import org.apache.lucene.search.ScoreDoc;
import org.apache.lucene.search.Sort;
import org.apache.lucene.search.SortField;
import org.apache.lucene.search.TopDocs;
import org.apache.lucene.search.similarities.AfterEffectL;
import org.apache.lucene.search.similarities.AxiomaticF2EXP;
import org.apache.lucene.search.similarities.AxiomaticF2LOG;
import org.apache.lucene.search.similarities.BM25Similarity;
import org.apache.lucene.search.similarities.BasicModelP;
import org.apache.lucene.search.similarities.DFRSimilarity;
import org.apache.lucene.search.similarities.DistributionSPL;
import org.apache.lucene.search.similarities.IBSimilarity;
import org.apache.lucene.search.similarities.LMDirichletSimilarity;
import org.apache.lucene.search.similarities.LambdaDF;
import org.apache.lucene.search.similarities.NormalizationH2;
import org.apache.lucene.search.similarities.Similarity;
=======
import org.apache.lucene.index.Term;
import org.apache.lucene.queries.TermsQuery;
import org.apache.lucene.queryparser.flexible.core.QueryNodeException;
import org.apache.lucene.queryparser.flexible.standard.StandardQueryParser;
import org.apache.lucene.search.*;
import org.apache.lucene.search.similarities.*;
>>>>>>> 8f263eda
import org.apache.lucene.store.FSDirectory;
import org.apache.lucene.store.MMapDirectory;
import org.kohsuke.args4j.CmdLineException;
import org.kohsuke.args4j.CmdLineParser;
import org.kohsuke.args4j.OptionHandlerFilter;
import org.kohsuke.args4j.ParserProperties;

import java.io.Closeable;
import java.io.File;
import java.io.IOException;
import java.io.PrintWriter;
import java.nio.charset.StandardCharsets;
import java.nio.file.Files;
import java.nio.file.Path;
import java.nio.file.Paths;
import java.util.*;
import java.util.concurrent.Executors;
import java.util.concurrent.ThreadPoolExecutor;
import java.util.concurrent.TimeUnit;

import static io.anserini.index.generator.LuceneDocumentGenerator.FIELD_BODY;
import static io.anserini.index.generator.LuceneDocumentGenerator.FIELD_ID;

/*
* Entry point of the Retrieval.
* More advanced usage: one can provide multiple parameters to ranking models so that
* they can be processed in parallel and this also applies to the reranking methods.
* For example, one'd like to run BM25 with b=0.2 and b=0.75 then the command can be
* simplified as:
* <pre>SearchCollection -index /path/to/index/ -topicreader Trec -topics src/main/resources/topics-and-qrels/topics.51-100.txt -inmem -threads 2 -bm25 -b 0.2 0.75</pre>
* To run reranking with multiple params onc can do:
* <pre>SearchCollection -index /path/to/index/ -topicreader Trec -topics src/main/resources/topics-and-qrels/topics.51-100.txt -inmem -threads 4 -bm25 -b 0.2 0.75 -rm3 -rm3.fbDocs 5 10 -rm3.originalQueryWeight 0.5 0.3</pre>
* this will generate 8 runs with parallelism as 4.
 */
public final class SearchCollection implements Closeable {
  public static final Sort BREAK_SCORE_TIES_BY_DOCID =
      new Sort(SortField.FIELD_SCORE, new SortField(FIELD_ID, SortField.Type.STRING_VAL));
  public static final Sort BREAK_SCORE_TIES_BY_TWEETID =
      new Sort(SortField.FIELD_SCORE,
          new SortField(TweetGenerator.StatusField.ID_LONG.name, SortField.Type.LONG, true));

  private static final Logger LOG = LogManager.getLogger(SearchCollection.class);

  private final SearchArgs args;
  private final IndexReader reader;
  private final Analyzer analyzer;
  private List<TaggedSimilarity> similarities;
  private final boolean isRerank;
  public enum QueryConstructor {
    BagOfTerms,
    SequentialDependenceModel
  }
  private final QueryConstructor qc;
  
  private final class SearcherThread<K> extends Thread {
    final private IndexReader reader;
    final private IndexSearcher searcher;
    final private SortedMap<K, Map<String, String>> topics;
    final private TaggedSimilarity taggedSimilarity;
    final private String cascadeTag;
    final private RerankerCascade cascade;
    final private String outputPath;
    final private String runTag;
    
    private SearcherThread(IndexReader reader, SortedMap<K, Map<String, String>> topics, TaggedSimilarity taggedSimilarity,
                           String cascadeTag, RerankerCascade cascade, String outputPath, String runTag) throws IOException {
      this.reader = reader;
      this.topics = topics;
      this.taggedSimilarity = taggedSimilarity;
      this.cascadeTag = cascadeTag;
      this.cascade = cascade;
      this.runTag = runTag;
      this.outputPath = outputPath;
      this.searcher = new IndexSearcher(this.reader);
      this.searcher.setSimilarity(this.taggedSimilarity.similarity);
      setName(outputPath);
    }
    
    @Override
    public void run() {
      try {
        LOG.info("[Start] Ranking with similarity: " + taggedSimilarity.similarity.toString());
        final long start = System.nanoTime();
        if (!cascadeTag.isEmpty()) LOG.info("ReRanking with: " + cascadeTag);
        PrintWriter out = new PrintWriter(Files.newBufferedWriter(Paths.get(outputPath), StandardCharsets.US_ASCII));
        for (Map.Entry<K, Map<String, String>> entry : topics.entrySet()) {
          K qid = entry.getKey();
          String queryString = entry.getValue().get(args.topicfield);
          ScoredDocuments docs;
          if (args.searchtweets) {
            docs = searchTweets(this.searcher, qid, queryString, Long.parseLong(entry.getValue().get("time")), cascade);
          } else if (args.searchnewsbackground) {
            docs = searchBackgroundLinking(this.searcher, qid, queryString, cascade);
          } else{
            docs = search(this.searcher, qid, queryString, cascade);
          }
    
          /**
           * the first column is the topic number.
           * the second column is currently unused and should always be "Q0".
           * the third column is the official document identifier of the retrieved document.
           * the fourth column is the rank the document is retrieved.
           * the fifth column shows the score (integer or floating point) that generated the ranking.
           * the sixth column is called the "run tag" and should be a unique identifier for your
           */
          for (int i = 0; i < docs.documents.length; i++) {
            out.println(String.format(Locale.US, "%s Q0 %s %d %f %s", qid,
                docs.documents[i].getField(FIELD_ID).stringValue(), (i + 1), docs.scores[i], runTag));
          }
        }
        out.flush();
        out.close();
        final long durationMillis = TimeUnit.MILLISECONDS.convert(System.nanoTime() - start, TimeUnit.NANOSECONDS);
        LOG.info("[Finished] Ranking with similarity: " + taggedSimilarity.similarity.toString());
        LOG.info("Run " + topics.size() + " topics searched in "
            + DurationFormatUtils.formatDuration(durationMillis, "HH:mm:ss"));
      } catch (Exception e) {
        LOG.error(Thread.currentThread().getName() + ": Unexpected Exception:", e);
      }
    }
  }

  public SearchCollection(SearchArgs args) throws IOException {
    this.args = args;
    Path indexPath = Paths.get(args.index);

    if (!Files.exists(indexPath) || !Files.isDirectory(indexPath) || !Files.isReadable(indexPath)) {
      throw new IllegalArgumentException(args.index + " does not exist or is not a directory.");
    }

<<<<<<< HEAD
    LOG.info("Reading index at " + args.index);
    this.reader = DirectoryReader.open(FSDirectory.open(indexPath));

    // Figure out which scoring model to use.
    if (args.ql) {
      LOG.info("Using QL scoring model");
      this.similarity = new LMDirichletSimilarity(args.mu);
    } else if (args.bm25) {
      LOG.info("Using BM25 scoring model");
      this.similarity = new BM25Similarity(args.k1, args.b);
    } else if (args.pl2) {
      LOG.info("Using PL2 scoring model");
      this.similarity = new DFRSimilarity(new BasicModelP(), new AfterEffectL(), new NormalizationH2(args.pl2_c));
    } else if (args.spl) {
      LOG.info("Using SPL scoring model");
      this.similarity = new IBSimilarity(new DistributionSPL(), new LambdaDF(),  new NormalizationH2(args.spl_c));
    } else if (args.f2exp) {
      LOG.info("Using F2Exp scoring model");
      this.similarity = new AxiomaticF2EXP(args.f2exp_s);
    } else if (args.f2log) {
      LOG.info("Using F2Log scoring model");
      this.similarity = new AxiomaticF2LOG(args.f2log_s);
=======
    LOG.info("Reading index at " + indexPath);
    if (args.inmem) {
      this.reader = DirectoryReader.open(MMapDirectory.open(indexPath));
>>>>>>> 8f263eda
    } else {
      this.reader = DirectoryReader.open(FSDirectory.open(indexPath));
    }

    // Are we searching tweets?
    if (args.searchtweets) {
      LOG.info("Search Tweets");
      analyzer = new TweetAnalyzer();
    } else {
      analyzer = args.keepstop ?
          new EnglishStemmingAnalyzer(args.stemmer, CharArraySet.EMPTY_SET) : new EnglishStemmingAnalyzer(args.stemmer);
    }

    if (args.sdm) {
      LOG.info("Use Sequential Dependence Model query");
      qc = QueryConstructor.SequentialDependenceModel;
    } else {
      LOG.info("Use Bag of Terms query");
      qc = QueryConstructor.BagOfTerms;
    }
  
    isRerank = args.rm3 || args.axiom;
  }

  @Override
  public void close() throws IOException {
    reader.close();
  }
  
  public List<TaggedSimilarity> constructSimiliries() {
    // Figure out which scoring model to use.
    List<TaggedSimilarity> similarities = new ArrayList<>();
    if (args.ql) {
      for (String mu : args.mu) {
        similarities.add(new TaggedSimilarity(new LMDirichletSimilarity(Float.valueOf(mu)), "mu:"+mu));
      }
    } else if (args.bm25) {
      for (String k1 : args.k1) {
        for (String b : args.b) {
          similarities.add(new TaggedSimilarity(new BM25Similarity(Float.valueOf(k1), Float.valueOf(b)), "k1:"+k1+",b:"+b));
        }
      }
    } else if (args.pl2) {
      for (String c : args.pl2_c) {
        similarities.add(new TaggedSimilarity(new DFRSimilarity(new BasicModelP(), new AfterEffectL(), new NormalizationH2(Float.valueOf(c))), "c:"+c));
      };
    } else if (args.spl) {
      for (String c : args.spl_c) {
        similarities.add(new TaggedSimilarity(new IBSimilarity(new DistributionSPL(), new LambdaDF(),  new NormalizationH2(Float.valueOf(c))), "c:"+c));
      }
    } else if (args.f2exp) {
      for (String s : args.f2exp_s) {
        similarities.add(new TaggedSimilarity(new F2ExpSimilarity(Float.valueOf(s)), "s:"+s));
      }
    } else if (args.f2log) {
      for (String s : args.f2log_s) {
        similarities.add(new TaggedSimilarity(new F2LogSimilarity(Float.valueOf(s)), "s:"+s));
      }
    } else {
      throw new IllegalArgumentException("Error: Must specify scoring model!");
    }
    return similarities;
  }
  
  public Map<String, RerankerCascade> constructRerankerCascades() throws IOException {
    Map<String, RerankerCascade> cascades = new HashMap<>();
    // Set up the ranking cascade.
    if (args.rm3) {
      LOG.info("Rerank with RM3");
      for (String fbTerms : args.rm3_fbTerms) {
        for (String fbDocs : args.rm3_fbDocs) {
          for (String originalQueryWeight : args.rm3_originalQueryWeight) {
            RerankerCascade cascade = new RerankerCascade();
            cascade.add(new Rm3Reranker(analyzer, FIELD_BODY, Integer.valueOf(fbTerms),
                Integer.valueOf(fbDocs), Float.valueOf(originalQueryWeight), args.rm3_outputQuery));
            cascade.add(new ScoreTiesAdjusterReranker());
            String tag = "rm3.fbTerms:"+fbTerms+",rm3.fbDocs:"+fbDocs+",rm3.originalQueryWeight:"+originalQueryWeight;
            cascades.put(tag, cascade);
          }
        }
      }
    } else if (args.axiom) {
      for (String r : args.axiom_r) {
        for (String n : args.axiom_n) {
          for (String beta : args.axiom_beta) {
            for (String top : args.axiom_top) {
              RerankerCascade cascade = new RerankerCascade();
              cascade.add(new AxiomReranker(args.index, args.axiom_index, FIELD_BODY, args.axiom_deterministic,
                  args.axiom_seed, Integer.valueOf(r), Integer.valueOf(n), Float.valueOf(beta), Integer.valueOf(top),
                  args.axiom_docids, args.axiom_outputQuery, args.searchtweets));
              cascade.add(new ScoreTiesAdjusterReranker());
              String tag = "axiom.r:"+r+",axiom.n:"+n+",axiom.beta:"+beta+",axiom.top:"+top;
              cascades.put(tag, cascade);
            }
          }
        }
      }
    } else {
      RerankerCascade cascade = new RerankerCascade();
      cascade.add(new ScoreTiesAdjusterReranker());
      cascades.put("", cascade);
    }
    
    return cascades;
  }

  @SuppressWarnings("unchecked")
  public<K> void runTopics() throws IOException, QueryNodeException {
    Path topicsFile = Paths.get(args.topics);
  
    if (!Files.exists(topicsFile) || !Files.isRegularFile(topicsFile) || !Files.isReadable(topicsFile)) {
      throw new IllegalArgumentException("Topics file : " + topicsFile + " does not exist or is not a (readable) file.");
    }
  
    TopicReader<K> tr;
    SortedMap<K, Map<String, String>> topics;
    try {
      tr = (TopicReader<K>) Class.forName("io.anserini.search.topicreader." + args.topicReader + "TopicReader")
          .getConstructor(Path.class).newInstance(topicsFile);
      topics = tr.read();
    } catch (Exception e) {
      throw new IllegalArgumentException("Unable to load topic reader: " + args.topicReader);
    }
  
    final String runTag = args.runtag == null ? "Anserini" : args.runtag;
    final ThreadPoolExecutor executor = (ThreadPoolExecutor) Executors.newFixedThreadPool(args.threads);
    this.similarities = constructSimiliries();
    Map<String, RerankerCascade> cascades = constructRerankerCascades();
    for (TaggedSimilarity taggedSimilarity : this.similarities) {
      for (Map.Entry<String, RerankerCascade> cascade : cascades.entrySet()) {
        final String outputPath = (this.similarities.size()+cascades.size())>2 ?
            args.output+"_"+ taggedSimilarity.tag+(cascade.getKey().isEmpty()?"":",")+cascade.getKey() : args.output;
        if (args.skipexists && new File(outputPath).exists()) {
          LOG.info("Skipping True: "+outputPath);
          continue;
        }
        executor.execute(new SearcherThread<K>(reader, topics, taggedSimilarity, cascade.getKey(), cascade.getValue(),
            outputPath, runTag));
      }
    }
    executor.shutdown();
    try {
      // Wait for existing tasks to terminate
      while (!executor.awaitTermination(1, TimeUnit.MINUTES)) {}
    } catch (InterruptedException ie) {
      // (Re-)Cancel if current thread also interrupted
      executor.shutdownNow();
      // Preserve interrupt status
      Thread.currentThread().interrupt();
    }
  }
  
  public<K> ScoredDocuments search(IndexSearcher searcher, K qid, String queryString, RerankerCascade cascade)
      throws IOException, QueryNodeException {
    Query query = null;
    if (qc == QueryConstructor.SequentialDependenceModel) {
      query = new SdmQueryGenerator(args.sdm_tw, args.sdm_ow, args.sdm_uw).buildQuery(FIELD_BODY, analyzer, queryString);
    } else {
      query = new BagOfWordsQueryGenerator().buildQuery(FIELD_BODY, analyzer, queryString);
    }

    TopDocs rs = new TopDocs(0, new ScoreDoc[]{}, Float.NaN);
    if (!(isRerank && args.rerankcutoff <= 0)) {
      if (args.arbitraryScoreTieBreak) {// Figure out how to break the scoring ties.
        rs = searcher.search(query, isRerank ? args.rerankcutoff : args.hits);
      } else {
        rs = searcher.search(query, isRerank ? args.rerankcutoff : args.hits, BREAK_SCORE_TIES_BY_DOCID, true, true);
      }
    }

    List<String> queryTokens = AnalyzerUtils.tokenize(analyzer, queryString);
    RerankerContext context = new RerankerContext<>(searcher, qid, query, null, queryString, queryTokens, null, args);

    return cascade.run(ScoredDocuments.fromTopDocs(rs, searcher), context);
  }
  
  public<K> ScoredDocuments searchBackgroundLinking(IndexSearcher searcher, K qid, String queryString, RerankerCascade cascade)
      throws IOException, QueryNodeException {
    Query query = null;
    String queryDocID = null;
    if (qc == QueryConstructor.SequentialDependenceModel) {
      args.backgroundlinking_weighted = false;
    }
    queryDocID = queryString;
    List<String> queryList = NewsBackgroundLinkingTopicReader.generateQueryString(reader, queryDocID,
        args.backgroundlinking_paragraph, args.backgroundlinking_k, args.backgroundlinking_weighted, qc, analyzer);
    List<ScoredDocuments> allRes = new ArrayList<>();
    for (String queryStr : queryList) {
      Query q = null;
      if (qc == QueryConstructor.SequentialDependenceModel) {
        q = new SdmQueryGenerator(args.sdm_tw, args.sdm_ow, args.sdm_uw).buildQuery(FIELD_BODY, analyzer, queryStr);
      } else {
        // DO NOT use BagOfWordsQueryGenerator here!!!!
        // Because the actual query strings are extracted from tokenized document!!!
        q = new StandardQueryParser().parse(queryStr, FIELD_BODY);
      }
      Query filter = new TermsQuery(
          new Term(WapoGenerator.WapoField.KICKER.name, "Opinions"),
          new Term(WapoGenerator.WapoField.KICKER.name, "Letters to the Editor"),
          new Term(WapoGenerator.WapoField.KICKER.name, "The Post's View")
      );
      BooleanQuery.Builder builder = new BooleanQuery.Builder();
      builder.add(filter, BooleanClause.Occur.MUST_NOT);
      builder.add(q, BooleanClause.Occur.MUST);
      query = builder.build();
      
      TopDocs rs = new TopDocs(0, new ScoreDoc[]{}, Float.NaN);
      if (!(isRerank && args.rerankcutoff <= 0)) {
        if (args.arbitraryScoreTieBreak) {// Figure out how to break the scoring ties.
          rs = searcher.search(query, isRerank ? args.rerankcutoff : args.hits);
        } else {
          rs = searcher.search(query, isRerank ? args.rerankcutoff : args.hits, BREAK_SCORE_TIES_BY_DOCID, true, true);
        }
      }
      
      List<String> queryTokens = Arrays.asList(queryStr.split(" "));
      RerankerContext context = new RerankerContext<>(searcher, qid, query, queryDocID, queryStr, queryTokens, null, args);
  
      allRes.add(cascade.run(ScoredDocuments.fromTopDocs(rs, searcher), context));
    }
    
    // Finally do a round-robin picking
    int totalSize = 0;
    float[] scoresOfFirst = new float[allRes.size()];
    for (int i = 0; i < allRes.size(); i++) {
      totalSize += allRes.get(i).documents.length;
      scoresOfFirst[i] = allRes.get(i).scores.length > 0 ? allRes.get(i).scores[0] : Float.NEGATIVE_INFINITY;
    }
    totalSize = Math.min(args.hits, totalSize);
  
    ScoredDocuments scoredDocs = new ScoredDocuments();
    scoredDocs.documents = new Document[totalSize];
    scoredDocs.ids = new int[totalSize];
    scoredDocs.scores = new float[totalSize];
  
    int rowIdx = 0;
    int idx = 0;
    while(idx < totalSize) {
      for(int i = 0; i < allRes.size(); i++) {
        if (rowIdx < allRes.get(i).documents.length) {
          scoredDocs.documents[idx] = allRes.get(i).documents[rowIdx];
          scoredDocs.ids[idx] = allRes.get(i).ids[rowIdx];
          scoredDocs.scores[idx] = args.hits-idx;
          idx++;
        }
      }
      rowIdx++;
    }
  
    NewsBackgroundLinkingReranker postProcessor = new NewsBackgroundLinkingReranker();
    RerankerContext context = new RerankerContext<>(searcher, qid, null, queryDocID, null, null, null, args);
    scoredDocs = postProcessor.rerank(scoredDocs, context);
    return scoredDocs;
  }

  public<K> ScoredDocuments searchTweets(IndexSearcher searcher, K qid, String queryString, long t, RerankerCascade cascade) throws IOException {
    Query keywordQuery;
    if (qc == QueryConstructor.SequentialDependenceModel) {
      keywordQuery = new SdmQueryGenerator(args.sdm_tw, args.sdm_ow, args.sdm_uw).buildQuery(FIELD_BODY, analyzer, queryString);
    } else {
      keywordQuery = new BagOfWordsQueryGenerator().buildQuery(FIELD_BODY, analyzer, queryString);
    }
    List<String> queryTokens = AnalyzerUtils.tokenize(analyzer, queryString);

    // Do not consider the tweets with tweet ids that are beyond the queryTweetTime
    // <querytweettime> tag contains the timestamp of the query in terms of the
    // chronologically nearest tweet id within the corpus
    Query filter = LongPoint.newRangeQuery(TweetGenerator.StatusField.ID_LONG.name, 0L, t);
    BooleanQuery.Builder builder = new BooleanQuery.Builder();
    builder.add(filter, BooleanClause.Occur.FILTER);
    builder.add(keywordQuery, BooleanClause.Occur.MUST);
    Query compositeQuery = builder.build();


    TopDocs rs = new TopDocs(0, new ScoreDoc[]{}, Float.NaN);
    if (!(isRerank && args.rerankcutoff <= 0)) {
      if (args.arbitraryScoreTieBreak) {// Figure out how to break the scoring ties.
        rs = searcher.search(compositeQuery, isRerank ? args.rerankcutoff : args.hits);
      } else {
        rs = searcher.search(compositeQuery, isRerank ? args.rerankcutoff : args.hits, BREAK_SCORE_TIES_BY_TWEETID, true, true);
      }
    }

    RerankerContext context = new RerankerContext<>(searcher, qid, keywordQuery, null, queryString, queryTokens, filter, args);

    return cascade.run(ScoredDocuments.fromTopDocs(rs, searcher), context);
  }

  public static void main(String[] args) throws Exception {
    SearchArgs searchArgs = new SearchArgs();
    CmdLineParser parser = new CmdLineParser(searchArgs, ParserProperties.defaults().withUsageWidth(90));

    try {
      parser.parseArgument(args);
    } catch (CmdLineException e) {
      System.err.println(e.getMessage());
      parser.printUsage(System.err);
      System.err.println("Example: SearchCollection" + parser.printExample(OptionHandlerFilter.REQUIRED));
      return;
    }

    final long start = System.nanoTime();
    SearchCollection searcher = new SearchCollection(searchArgs);
    searcher.runTopics();
    searcher.close();
    final long durationMillis = TimeUnit.MILLISECONDS.convert(System.nanoTime() - start, TimeUnit.NANOSECONDS);
    LOG.info("Total run time: " + DurationFormatUtils.formatDuration(durationMillis, "HH:mm:ss"));
  }
}<|MERGE_RESOLUTION|>--- conflicted
+++ resolved
@@ -29,13 +29,7 @@
 import io.anserini.rerank.lib.ScoreTiesAdjusterReranker;
 import io.anserini.search.query.BagOfWordsQueryGenerator;
 import io.anserini.search.query.SdmQueryGenerator;
-<<<<<<< HEAD
-=======
-import io.anserini.search.similarity.TaggedSimilarity;
-import io.anserini.search.similarity.F2ExpSimilarity;
-import io.anserini.search.similarity.F2LogSimilarity;
 import io.anserini.search.topicreader.NewsBackgroundLinkingTopicReader;
->>>>>>> 8f263eda
 import io.anserini.search.topicreader.TopicReader;
 import io.anserini.util.AnalyzerUtils;
 import org.apache.commons.lang3.time.DurationFormatUtils;
@@ -47,7 +41,6 @@
 import org.apache.lucene.document.LongPoint;
 import org.apache.lucene.index.DirectoryReader;
 import org.apache.lucene.index.IndexReader;
-<<<<<<< HEAD
 import org.apache.lucene.search.BooleanClause;
 import org.apache.lucene.search.BooleanQuery;
 import org.apache.lucene.search.IndexSearcher;
@@ -68,14 +61,6 @@
 import org.apache.lucene.search.similarities.LambdaDF;
 import org.apache.lucene.search.similarities.NormalizationH2;
 import org.apache.lucene.search.similarities.Similarity;
-=======
-import org.apache.lucene.index.Term;
-import org.apache.lucene.queries.TermsQuery;
-import org.apache.lucene.queryparser.flexible.core.QueryNodeException;
-import org.apache.lucene.queryparser.flexible.standard.StandardQueryParser;
-import org.apache.lucene.search.*;
-import org.apache.lucene.search.similarities.*;
->>>>>>> 8f263eda
 import org.apache.lucene.store.FSDirectory;
 import org.apache.lucene.store.MMapDirectory;
 import org.kohsuke.args4j.CmdLineException;
@@ -206,34 +191,9 @@
       throw new IllegalArgumentException(args.index + " does not exist or is not a directory.");
     }
 
-<<<<<<< HEAD
-    LOG.info("Reading index at " + args.index);
-    this.reader = DirectoryReader.open(FSDirectory.open(indexPath));
-
-    // Figure out which scoring model to use.
-    if (args.ql) {
-      LOG.info("Using QL scoring model");
-      this.similarity = new LMDirichletSimilarity(args.mu);
-    } else if (args.bm25) {
-      LOG.info("Using BM25 scoring model");
-      this.similarity = new BM25Similarity(args.k1, args.b);
-    } else if (args.pl2) {
-      LOG.info("Using PL2 scoring model");
-      this.similarity = new DFRSimilarity(new BasicModelP(), new AfterEffectL(), new NormalizationH2(args.pl2_c));
-    } else if (args.spl) {
-      LOG.info("Using SPL scoring model");
-      this.similarity = new IBSimilarity(new DistributionSPL(), new LambdaDF(),  new NormalizationH2(args.spl_c));
-    } else if (args.f2exp) {
-      LOG.info("Using F2Exp scoring model");
-      this.similarity = new AxiomaticF2EXP(args.f2exp_s);
-    } else if (args.f2log) {
-      LOG.info("Using F2Log scoring model");
-      this.similarity = new AxiomaticF2LOG(args.f2log_s);
-=======
     LOG.info("Reading index at " + indexPath);
     if (args.inmem) {
       this.reader = DirectoryReader.open(MMapDirectory.open(indexPath));
->>>>>>> 8f263eda
     } else {
       this.reader = DirectoryReader.open(FSDirectory.open(indexPath));
     }
