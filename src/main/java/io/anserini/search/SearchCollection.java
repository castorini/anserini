--- conflicted
+++ resolved
@@ -235,13 +235,9 @@
         cascade.add(new Rm3Reranker(analyzer, FIELD_BODY,
             "io/anserini/rerank/rm3/rm3-stoplist.gov2.txt", true));
       }
-<<<<<<< HEAD
-      useQueryParser = true;
     } else if (searchArgs.axiom) {
       cascade.add(new AxiomReranker(analyzer, FIELD_BODY,
           "io/anserini/rerank/rm3/rm3-stoplist.gov2.txt", true, searchArgs.beta));
-=======
->>>>>>> 2c390e3e
     } else {
       cascade.add(new IdentityReranker());
       if (searchArgs.searchtweets) {
