--- conflicted
+++ resolved
@@ -192,26 +192,17 @@
 
   public<K> ScoredDocuments search(IndexSearcher searcher, K qid, String queryString) throws IOException {
     Query query = AnalyzerUtils.buildBagOfWordsQuery(FIELD_BODY, analyzer, queryString);
-<<<<<<< HEAD
-    // Figure out how to break the scoring ties.
+
     TopDocs rs = new TopDocs(0, new ScoreDoc[]{}, Float.NaN);
     if (!(isRerank && args.rerankcutoff <= 0)) {
-      if (args.arbitraryScoreTieBreak) {
+      if (args.arbitraryScoreTieBreak) {// Figure out how to break the scoring ties.
         rs = searcher.search(query, isRerank ? args.rerankcutoff : args.hits);
       } else {
         rs = searcher.search(query, isRerank ? args.rerankcutoff : args.hits, BREAK_SCORE_TIES_BY_DOCID, true, true);
       }
-=======
+    }
+
     List<String> queryTokens = AnalyzerUtils.tokenize(analyzer, queryString);
-
-    TopDocs rs;
-    if (args.arbitraryScoreTieBreak) {
-      rs = searcher.search(query, args.hits);
-    } else {
-      rs = searcher.search(query, args.hits, BREAK_SCORE_TIES_BY_DOCID, true, true);
->>>>>>> bab358ce
-    }
-
     RerankerContext context = new RerankerContext(searcher, qid, query, queryString, queryTokens, null, args);
     return cascade.run(ScoredDocuments.fromTopDocs(rs, searcher), context);
   }
@@ -229,23 +220,14 @@
     builder.add(keywordQuery, BooleanClause.Occur.MUST);
     Query compositeQuery = builder.build();
 
-    // Figure out how to break the scoring ties.
-<<<<<<< HEAD
+
     TopDocs rs = new TopDocs(0, new ScoreDoc[]{}, Float.NaN);
     if (!(isRerank && args.rerankcutoff <= 0)) {
-      if (args.arbitraryScoreTieBreak) {
-        rs = searcher.search(query, isRerank ? args.rerankcutoff : args.hits);
+      if (args.arbitraryScoreTieBreak) {// Figure out how to break the scoring ties.
+        rs = searcher.search(compositeQuery, isRerank ? args.rerankcutoff : args.hits);
       } else {
-        // TODO: we need to build the proper tie-breaking code path for tweets.
-        rs = searcher.search(query, isRerank ? args.rerankcutoff : args.hits);
-      }
-=======
-    TopDocs rs;
-    if (args.arbitraryScoreTieBreak) {
-      rs = searcher.search(compositeQuery, args.hits);
-    } else {
-      rs = searcher.search(compositeQuery, args.hits, BREAK_SCORE_TIES_BY_TWEETID, true, true);
->>>>>>> bab358ce
+        rs = searcher.search(compositeQuery, isRerank ? args.rerankcutoff : args.hits, BREAK_SCORE_TIES_BY_TWEETID, true, true);
+      }
     }
 
     RerankerContext context = new RerankerContext(searcher, qid, keywordQuery, queryString, queryTokens, filter, args);
