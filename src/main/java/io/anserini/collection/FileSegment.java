/**
 * Anserini: A Lucene toolkit for replicable information retrieval research
 *
 * Licensed under the Apache License, Version 2.0 (the "License");
 * you may not use this file except in compliance with the License.
 * You may obtain a copy of the License at
 *
 * http://www.apache.org/licenses/LICENSE-2.0
 *
 * Unless required by applicable law or agreed to in writing, software
 * distributed under the License is distributed on an "AS IS" BASIS,
 * WITHOUT WARRANTIES OR CONDITIONS OF ANY KIND, either express or implied.
 * See the License for the specific language governing permissions and
 * limitations under the License.
 */

package io.anserini.collection;

import java.io.BufferedReader;
import java.io.IOException;
import java.nio.file.Path;
import java.text.ParseException;
import java.util.NoSuchElementException;
import java.util.Iterator;
import java.io.Closeable;

/**
 * <p>
 * Base implementation for a {@link FileSegment}.
 * A collection is comprised of one or more {@link FileSegment}s, each of which is a container for
 * {@link SourceDocument}s.
 * </p>
 *
 * <p>
 * Note that implementations may have independent existence outside a collection, and in principle
 * multiple collections might share the same {@code FileSegment} implementation.
 * </p>
 */
<<<<<<< HEAD
public abstract class FileSegment<T extends SourceDocument> implements Iterable<T> {
=======
public abstract class FileSegment<T extends SourceDocument> implements Iterable<T>, Closeable {

>>>>>>> bc94bb70
  protected Path path;
  protected final int BUFFER_SIZE = 1 << 16; // 64K
  protected BufferedReader bufferedReader;
  protected boolean atEOF = false;
  protected T bufferedRecord = null;

  /*
   * Exception handling for skipped documents is contained within the iterator. If error is
   * encountered, counter is incremented but iteration continues. Call getSkippedCount() at the
   * end of segment iteration to return count of total documents skipped.
   */
  protected int skipped = 0;

  /*
   * Move exception handling for file read errors is contained within the iterator. If error is
   * encountered, iteration is terminated and this error flag is set. Call getErrorStatus() at the
   * end of segment iteration to return error status.
   */
  protected boolean error = false;

  public FileSegment(Path segmentPath) {
    this.path = segmentPath;
  }

  public final int getSkippedCount() {
    return skipped;
  }

  public final boolean getErrorStatus() {
    return error;
  }

  public final Path getSegmentPath() {
    return path;
  }

  @Override
  public void close() throws IOException {
    atEOF = true;
    bufferedRecord = null;
    if (bufferedReader != null) {
      bufferedReader.close();
    }
  }

  /**
   * Advances to the next record in this file segment. The {@code Iterator} implementation in the
   * {@code FileSegment} conveniently wraps this method so that concrete classes only need to
   * override this method.
   *
   * @throws IOException if reader error encountered and iterator should stop
   * @throws ParseException if parse error encountered and iterator should continue
   * @throws NoSuchElementException if EOF encountered and iterator should stop
   */

  protected abstract void readNext() throws IOException, ParseException, NoSuchElementException;

  /**
   * An iterator that provides the {@code SourceDocument}s for this {@code FileSegment}.
   * The iterator {@code hasNext()} calls {@link FileSegment#readNext()} to advance to the next
   * record, which is overridden by concrete implementations of the {@code FileSegment}.
   */
  @Override
  public final Iterator<T> iterator(){
    return new Iterator<>(){
      @Override
      public T next() throws NoSuchElementException {
        if (error) {
          throw new NoSuchElementException("Encountered file read error, stopping iteration.");
        }
        if (bufferedRecord == null && !hasNext()) {
          throw new NoSuchElementException("EOF has been reached. No more documents to read.");
        }
        T ret = bufferedRecord;
        bufferedRecord = null;
        return ret;
      }

      @Override
      public boolean hasNext() {
        if (bufferedRecord != null) {
          return true;
        } else if (atEOF) {
          return false;
        }

        try {
          readNext();
        } catch (IOException e1) {
          // Error, stop iteration
          // Call getErrorStatus() at the end of segment iteration and update error counter
          error = true;
          return false;
        } catch (NoSuchElementException e2){
          // EOF, stop iteration
          return false;
        } catch (ParseException e3) {
          // Skip and continue iteration
          // Call getSkippedCount() at the end of segment iteration and update skipped counter
          skipped += 1;
          return hasNext();
        }

        return bufferedRecord != null;
      }

      @Override
      public void remove() {
        throw new UnsupportedOperationException();
      }
    };
  }
}
<|MERGE_RESOLUTION|>--- conflicted
+++ resolved
@@ -36,12 +36,8 @@
  * multiple collections might share the same {@code FileSegment} implementation.
  * </p>
  */
-<<<<<<< HEAD
-public abstract class FileSegment<T extends SourceDocument> implements Iterable<T> {
-=======
 public abstract class FileSegment<T extends SourceDocument> implements Iterable<T>, Closeable {
 
->>>>>>> bc94bb70
   protected Path path;
   protected final int BUFFER_SIZE = 1 << 16; // 64K
   protected BufferedReader bufferedReader;
