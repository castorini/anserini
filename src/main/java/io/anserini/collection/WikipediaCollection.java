/**
 * Anserini: An information retrieval toolkit built on Lucene
 *
 * Licensed under the Apache License, Version 2.0 (the "License");
 * you may not use this file except in compliance with the License.
 * You may obtain a copy of the License at
 *
 * http://www.apache.org/licenses/LICENSE-2.0
 *
 * Unless required by applicable law or agreed to in writing, software
 * distributed under the License is distributed on an "AS IS" BASIS,
 * WITHOUT WARRANTIES OR CONDITIONS OF ANY KIND, either express or implied.
 * See the License for the specific language governing permissions and
 * limitations under the License.
 */

package io.anserini.collection;

<<<<<<< HEAD
import io.anserini.document.WikipediaArticle;
import org.wikiclean.WikiClean;
import org.wikiclean.WikiClean.WikiLanguage;
import org.wikiclean.WikiCleanBuilder;
import org.wikiclean.WikipediaBz2DumpInputStream;

=======
import io.anserini.document.SourceDocument;

import java.io.BufferedReader;
>>>>>>> 37316c73
import java.io.IOException;
import java.nio.file.Path;
import java.util.Arrays;
import java.util.HashSet;
import java.util.List;
import java.util.Set;

/**
 * Class representing an instance of a Wikipedia collection. Note that Wikipedia dumps often come
 * as a single bz2 file. Since a collection is assumed to be in a directory, place the bz2 file in
 * a directory prior to indexing.
 */
<<<<<<< HEAD
public class WikipediaCollection extends DocumentCollection
    implements FileSegmentProvider<WikipediaArticle> {

  @Override
  public List<Path> getFileSegmentPaths() {
    Set<String> allowedFileSuffix = new HashSet<>(Arrays.asList(".bz2"));

    return discover(path, EMPTY_SET, EMPTY_SET, EMPTY_SET,
        allowedFileSuffix, EMPTY_SET);
  }

  @Override
  public FileSegment createFileSegment(Path p) throws IOException {
    return new FileSegment(p);
  }

  public class FileSegment extends io.anserini.collection.FileSegment {
=======
public class WikipediaCollection extends Collection {

  public class FileSegment extends Collection.FileSegment {
>>>>>>> 37316c73
    private final WikipediaBz2DumpInputStream stream;
    private final WikiClean cleaner;

    protected FileSegment(Path path) throws IOException {
      this.path = path;

      stream = new WikipediaBz2DumpInputStream(path.toString());
      cleaner = new WikiCleanBuilder()
          .withLanguage(WikiLanguage.EN).withTitle(false)
          .withFooter(false).build();
    }

    @Override
    public Document next() {
      try {
        String page;
        String s;

        // Advance to the next valid page.
        while ((page = stream.readNext()) != null) {
          // See https://en.wikipedia.org/wiki/Wikipedia:Namespace
          if (page.contains("<ns>") && !page.contains("<ns>0</ns>")) {
            continue;
          }

          s = cleaner.clean(page).replaceAll("\\n+", " ");
          // Skip redirects
          if (s.startsWith("#REDIRECT")) {
            continue;
          }

          // If we've gotten here, it means that we've advanced to the next "valid" article.
          String title = cleaner.getTitle(page).replaceAll("\\n+", " ");
          return new Document(title, title + ".\n" + s);
        }

      } catch (IOException e) {
        e.printStackTrace();
      }

      // If we've fall through here, we've either encountered an exception or we've reached the end
      // of the underlying stream.
      atEOF = true;
      return null;
    }
  }
<<<<<<< HEAD
=======

  @Override
  public List<Path> getFileSegmentPaths() {
    Set<String> allowedFileSuffix = new HashSet<>(Arrays.asList(".bz2"));

    return discover(path, EMPTY_SET, EMPTY_SET, EMPTY_SET,
        allowedFileSuffix, EMPTY_SET);
  }

  @Override
  public FileSegment createFileSegment(Path p) throws IOException {
    return new FileSegment(p);
  }

  /**
   * A Wikipedia article. The article title serves as the id.
   */
  public static class Document implements SourceDocument {
    private final String title;
    private final String contents;

    public Document(String title, String contents) {
      this.title = title;
      this.contents = contents;

    }

    @Override
    public Document readNextRecord(BufferedReader bRdr) throws IOException {
      return null;
    }

    @Override
    public String id() {
      return title;
    }

    @Override
    public String content() {
      return contents;
    }

    @Override
    public boolean indexable() {
      return true;
    }
  }
>>>>>>> 37316c73
}<|MERGE_RESOLUTION|>--- conflicted
+++ resolved
@@ -16,18 +16,12 @@
 
 package io.anserini.collection;
 
-<<<<<<< HEAD
-import io.anserini.document.WikipediaArticle;
 import org.wikiclean.WikiClean;
 import org.wikiclean.WikiClean.WikiLanguage;
 import org.wikiclean.WikiCleanBuilder;
 import org.wikiclean.WikipediaBz2DumpInputStream;
 
-=======
-import io.anserini.document.SourceDocument;
-
 import java.io.BufferedReader;
->>>>>>> 37316c73
 import java.io.IOException;
 import java.nio.file.Path;
 import java.util.Arrays;
@@ -40,9 +34,8 @@
  * as a single bz2 file. Since a collection is assumed to be in a directory, place the bz2 file in
  * a directory prior to indexing.
  */
-<<<<<<< HEAD
 public class WikipediaCollection extends DocumentCollection
-    implements FileSegmentProvider<WikipediaArticle> {
+    implements FileSegmentProvider<WikipediaCollection.Document> {
 
   @Override
   public List<Path> getFileSegmentPaths() {
@@ -57,12 +50,7 @@
     return new FileSegment(p);
   }
 
-  public class FileSegment extends io.anserini.collection.FileSegment {
-=======
-public class WikipediaCollection extends Collection {
-
-  public class FileSegment extends Collection.FileSegment {
->>>>>>> 37316c73
+  public class FileSegment extends io.anserini.collection.FileSegment<Document> {
     private final WikipediaBz2DumpInputStream stream;
     private final WikiClean cleaner;
 
@@ -109,21 +97,6 @@
       return null;
     }
   }
-<<<<<<< HEAD
-=======
-
-  @Override
-  public List<Path> getFileSegmentPaths() {
-    Set<String> allowedFileSuffix = new HashSet<>(Arrays.asList(".bz2"));
-
-    return discover(path, EMPTY_SET, EMPTY_SET, EMPTY_SET,
-        allowedFileSuffix, EMPTY_SET);
-  }
-
-  @Override
-  public FileSegment createFileSegment(Path p) throws IOException {
-    return new FileSegment(p);
-  }
 
   /**
    * A Wikipedia article. The article title serves as the id.
@@ -158,5 +131,4 @@
       return true;
     }
   }
->>>>>>> 37316c73
 }