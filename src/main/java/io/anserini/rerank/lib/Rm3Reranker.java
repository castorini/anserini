/**
 * Anserini: An information retrieval toolkit built on Lucene
 *
 * Licensed under the Apache License, Version 2.0 (the "License");
 * you may not use this file except in compliance with the License.
 * You may obtain a copy of the License at
 *
 * http://www.apache.org/licenses/LICENSE-2.0
 *
 * Unless required by applicable law or agreed to in writing, software
 * distributed under the License is distributed on an "AS IS" BASIS,
 * WITHOUT WARRANTIES OR CONDITIONS OF ANY KIND, either express or implied.
 * See the License for the specific language governing permissions and
 * limitations under the License.
 */

package io.anserini.rerank.lib;

import com.google.common.base.Preconditions;
import com.google.common.collect.Sets;
import io.anserini.rerank.Reranker;
import io.anserini.rerank.RerankerContext;
import io.anserini.rerank.ScoredDocuments;
import io.anserini.search.SearchArgs;
import io.anserini.util.AnalyzerUtils;
import io.anserini.util.FeatureVector;
import org.apache.commons.io.IOUtils;
import org.apache.logging.log4j.LogManager;
import org.apache.logging.log4j.Logger;
import org.apache.lucene.analysis.Analyzer;
import org.apache.lucene.analysis.core.WhitespaceAnalyzer;
import org.apache.lucene.index.IndexReader;
import org.apache.lucene.index.Term;
import org.apache.lucene.index.Terms;
import org.apache.lucene.index.TermsEnum;
import org.apache.lucene.queryparser.classic.ParseException;
import org.apache.lucene.queryparser.classic.QueryParser;
import org.apache.lucene.search.BooleanClause;
import org.apache.lucene.search.BooleanQuery;
import org.apache.lucene.search.IndexSearcher;
import org.apache.lucene.search.Query;
import org.apache.lucene.search.TopDocs;
import org.apache.lucene.util.BytesRef;

import java.io.IOException;
import java.nio.charset.Charset;
import java.util.HashSet;
import java.util.Iterator;
import java.util.List;
import java.util.Set;

import static io.anserini.index.generator.LuceneDocumentGenerator.FIELD_BODY;
import static io.anserini.search.SearchCollection.BREAK_SCORE_TIES_BY_DOCID;
import static io.anserini.search.SearchCollection.BREAK_SCORE_TIES_BY_TWEETID;

public class Rm3Reranker implements Reranker {
  private static final Logger LOG = LogManager.getLogger(Rm3Reranker.class);

  private final Analyzer analyzer;
  private final String field;

  private final int fbTerms;
  private final int fbDocs;
  private final float originalQueryWeight;

  private Stopper stopper;

  public static class Stopper {
    private Set<String> stopwords;

    public Stopper(String pathToStoplist) {
      try {
        ClassLoader classloader = Thread.currentThread().getContextClassLoader();
        List<String> lines = IOUtils.readLines(classloader.getResourceAsStream(pathToStoplist), Charset.defaultCharset());
        stopwords = new HashSet<>(lines);
      } catch (Exception e) {
        e.printStackTrace();
      }
    }

    public boolean isStopWord(String term) {
      return (stopwords.contains(term)) ? true : false;
    }
  }

  public Rm3Reranker(Analyzer analyzer, String field, String stoplist, SearchArgs args) {
    this.analyzer = analyzer;
    this.field = field;
<<<<<<< HEAD
    this.stopper = stoplist == null ? null : new Stopper(stoplist);
=======
    this.stopper = new Stopper(stoplist);
    this.fbTerms = args.rm3_fbTerms;
    this.fbDocs = args.rm3_fbDocs;
    this.originalQueryWeight = args.rm3_originalQueryWeight;
>>>>>>> da09c5b1
  }

  @Override
  public ScoredDocuments rerank(ScoredDocuments docs, RerankerContext context) {
    Preconditions.checkState(docs.documents.length == docs.scores.length);

    IndexSearcher searcher = context.getIndexSearcher();
    IndexReader reader = searcher.getIndexReader();

    FeatureVector qfv = FeatureVector.fromTerms(
        AnalyzerUtils.tokenize(analyzer, context.getQueryText())).scaleToUnitL1Norm();

    FeatureVector rm = estimateRelevanceModel(docs, reader, context.getSearchArgs().searchtweets);
    LOG.info("Relevance model estimated.");

    rm = FeatureVector.interpolate(qfv, rm, originalQueryWeight);

    StringBuilder builder = new StringBuilder();
    Iterator<String> terms = rm.iterator();
    while (terms.hasNext()) {
      String term = terms.next();
      double prob = rm.getFeatureWeight(term);
      builder.append(term + "^" + prob + " ");
    }
    String queryText = builder.toString().trim();

    QueryParser p = new QueryParser(field, new WhitespaceAnalyzer());
    Query feedbackQuery;
    try {
      feedbackQuery = p.parse(queryText);
    } catch (ParseException e) {
      e.printStackTrace();
      return docs;
    }

    LOG.info("Running new query: " + feedbackQuery);

    TopDocs rs;
    try {
      Query finalQuery = feedbackQuery;
      // If there's a filter condition, we need to add in the constraint.
      // Otherwise, just use the feedback query.
      if (context.getFilter() != null) {
        BooleanQuery.Builder bqBuilder = new BooleanQuery.Builder();
        bqBuilder.add(context.getFilter(), BooleanClause.Occur.FILTER);
        bqBuilder.add(feedbackQuery, BooleanClause.Occur.MUST);
        finalQuery = bqBuilder.build();
      }

      // Figure out how to break the scoring ties.
      if (context.getSearchArgs().arbitraryScoreTieBreak) {
        rs = searcher.search(finalQuery, context.getSearchArgs().hits);
      } else if (context.getSearchArgs().searchtweets) {
        rs = searcher.search(finalQuery, context.getSearchArgs().hits, BREAK_SCORE_TIES_BY_TWEETID, true, true);
      } else {
        rs = searcher.search(finalQuery, context.getSearchArgs().hits, BREAK_SCORE_TIES_BY_DOCID, true, true);
      }
    } catch (IOException e) {
      e.printStackTrace();
      return docs;
    }

    return ScoredDocuments.fromTopDocs(rs, searcher);
  }

  public FeatureVector estimateRelevanceModel(ScoredDocuments docs, IndexReader reader, boolean tweetsearch) {
    FeatureVector f = new FeatureVector();

    Set<String> vocab = Sets.newHashSet();
    int numdocs = docs.documents.length < fbDocs ? docs.documents.length : fbDocs;
    FeatureVector[] docvectors = new FeatureVector[numdocs];

    for (int i = 0; i < numdocs; i++) {
      try {
        FeatureVector docVector = createdFeatureVector(
            reader.getTermVector(docs.ids[i], field), reader, tweetsearch);
        docVector.pruneToSize(fbTerms);

        vocab.addAll(docVector.getFeatures());
        docvectors[i] = docVector;
      } catch (IOException e) {
        e.printStackTrace();
        // Just return empty feature vector.
        return f;
      }
    }

    // Precompute the norms once and cache results.
    float[] norms = new float[docvectors.length];
    for (int i = 0; i < docvectors.length; i++) {
      norms[i] = (float) docvectors[i].computeL1Norm();
    }

    for (String term : vocab) {
      float fbWeight = 0.0f;
      for (int i = 0; i < docvectors.length; i++) {
        fbWeight += (docvectors[i].getFeatureWeight(term) / norms[i]) * docs.scores[i];
      }
      f.addFeatureWeight(term, fbWeight);
    }

    f.pruneToSize(fbTerms);
    f.scaleToUnitL1Norm();

    return f;
  }

  private FeatureVector createdFeatureVector(Terms terms, IndexReader reader, boolean tweetsearch) {
    FeatureVector f = new FeatureVector();

    try {
      int numDocs = reader.numDocs();
      TermsEnum termsEnum = terms.iterator();

      BytesRef text;
      while ((text = termsEnum.next()) != null) {
        String term = text.utf8ToString();

        if (term.length() < 2 || term.length() > 20) continue;
        if (!term.matches("[a-z0-9]+")) continue;

        if (tweetsearch) {
          int df = reader.docFreq(new Term(FIELD_BODY, term));
          if (numDocs > 100000000) {
            if (((float) df / numDocs) > 0.007f) continue;
          } else {
            if (((float) df / numDocs) > 0.01f) continue;
          }
        } else {
          int df = reader.docFreq(new Term(FIELD_BODY, term));
          if (((float) df / numDocs) > 0.1f) continue;
        }

        int freq = (int) termsEnum.totalTermFreq();
        f.addFeatureWeight(term, (float) freq);
      }
    } catch (Exception e) {
      e.printStackTrace();
      // Return empty feature vector
      return f;
    }

    return f;
  }
}<|MERGE_RESOLUTION|>--- conflicted
+++ resolved
@@ -86,14 +86,10 @@
   public Rm3Reranker(Analyzer analyzer, String field, String stoplist, SearchArgs args) {
     this.analyzer = analyzer;
     this.field = field;
-<<<<<<< HEAD
     this.stopper = stoplist == null ? null : new Stopper(stoplist);
-=======
-    this.stopper = new Stopper(stoplist);
     this.fbTerms = args.rm3_fbTerms;
     this.fbDocs = args.rm3_fbDocs;
     this.originalQueryWeight = args.rm3_originalQueryWeight;
->>>>>>> da09c5b1
   }
 
   @Override
