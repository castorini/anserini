/**
 * Anserini: An information retrieval toolkit built on Lucene
 *
 * Licensed under the Apache License, Version 2.0 (the "License");
 * you may not use this file except in compliance with the License.
 * You may obtain a copy of the License at
 *
 * http://www.apache.org/licenses/LICENSE-2.0
 *
 * Unless required by applicable law or agreed to in writing, software
 * distributed under the License is distributed on an "AS IS" BASIS,
 * WITHOUT WARRANTIES OR CONDITIONS OF ANY KIND, either express or implied.
 * See the License for the specific language governing permissions and
 * limitations under the License.
 */

package io.anserini.rerank.lib;

import com.google.common.base.Preconditions;
import com.google.common.collect.Sets;
import io.anserini.rerank.Reranker;
import io.anserini.rerank.RerankerContext;
import io.anserini.rerank.ScoredDocuments;
import io.anserini.util.AnalyzerUtils;
import io.anserini.util.FeatureVector;
import org.apache.commons.io.IOUtils;
import org.apache.logging.log4j.LogManager;
import org.apache.logging.log4j.Logger;
import org.apache.lucene.analysis.Analyzer;
import org.apache.lucene.analysis.core.WhitespaceAnalyzer;
import org.apache.lucene.index.IndexReader;
import org.apache.lucene.queryparser.classic.ParseException;
import org.apache.lucene.queryparser.classic.QueryParser;
import org.apache.lucene.search.BooleanClause;
import org.apache.lucene.search.BooleanQuery;
import org.apache.lucene.search.IndexSearcher;
import org.apache.lucene.search.Query;
import org.apache.lucene.search.TopDocs;

import java.io.IOException;
import java.nio.charset.Charset;
import java.util.HashSet;
import java.util.Iterator;
import java.util.List;
import java.util.Set;

import static io.anserini.search.SearchCollection.BREAK_SCORE_TIES_BY_DOCID;
import static io.anserini.search.SearchCollection.BREAK_SCORE_TIES_BY_TWEETID;

public class Rm3Reranker implements Reranker {
  private static final Logger LOG = LogManager.getLogger(Rm3Reranker.class);

  private final Analyzer analyzer;
  private final String field;

  private int fbTerms = 20;
  private int fbDocs = 50;
  private float originalQueryWeight = 0.6f;

  private Stopper stopper;

  public static class Stopper {
    private Set<String> stopwords;

    public Stopper(String pathToStoplist) {
      try {
<<<<<<< HEAD
        stopwords = new HashSet<>();
        List<String> lines;
        if (fromResource) {
          ClassLoader classloader = Thread.currentThread().getContextClassLoader();
          lines = IOUtils.readLines(classloader.getResourceAsStream(pathToStoplist), Charset.defaultCharset());
        } else {
          // assume our stoplist has one stopword per line
          lines = IOUtils.readLines(new FileInputStream(pathToStoplist), Charset.defaultCharset());
          Iterator<String> it = lines.iterator();
        }
=======
        ClassLoader classloader = Thread.currentThread().getContextClassLoader();
        List<String> lines = IOUtils.readLines(classloader.getResourceAsStream(pathToStoplist));
>>>>>>> 10a6418e
        stopwords = new HashSet<>(lines);
      } catch (Exception e) {
        e.printStackTrace();
      }
    }

    public boolean isStopWord(String term) {
      return (stopwords.contains(term)) ? true : false;
    }
  }

  public Rm3Reranker(Analyzer analyzer, String field, String stoplist) {
    this.analyzer = analyzer;
    this.field = field;
    this.stopper = new Stopper(stoplist);
  }

  @Override
  public ScoredDocuments rerank(ScoredDocuments docs, RerankerContext context) {
    Preconditions.checkState(docs.documents.length == docs.scores.length);

    IndexSearcher searcher = context.getIndexSearcher();
    IndexReader reader = searcher.getIndexReader();

    FeatureVector qfv = FeatureVector.fromTerms(
        AnalyzerUtils.tokenize(analyzer, context.getQueryText())).scaleToUnitL1Norm();

    FeatureVector rm = estimateRelevanceModel(docs, reader);
    LOG.info("Relevance model estimated.");

    rm = FeatureVector.interpolate(qfv, rm, originalQueryWeight);

    StringBuilder builder = new StringBuilder();
    Iterator<String> terms = rm.iterator();
    while (terms.hasNext()) {
      String term = terms.next();
      double prob = rm.getFeatureWeight(term);
      builder.append(term + "^" + prob + " ");
    }
    String queryText = builder.toString().trim();

    QueryParser p = new QueryParser(field, new WhitespaceAnalyzer());
    Query feedbackQuery;
    try {
      feedbackQuery = p.parse(queryText);
    } catch (ParseException e) {
      e.printStackTrace();
      return docs;
    }

    LOG.info("Running new query: " + feedbackQuery);

    TopDocs rs;
    try {
      Query finalQuery = feedbackQuery;
      // If there's a filter condition, we need to add in the constraint.
      // Otherwise, just use the feedback query.
      if (context.getFilter() != null) {
        BooleanQuery.Builder bqBuilder = new BooleanQuery.Builder();
        bqBuilder.add(context.getFilter(), BooleanClause.Occur.FILTER);
        bqBuilder.add(feedbackQuery, BooleanClause.Occur.MUST);
        finalQuery = bqBuilder.build();
      }

      // Figure out how to break the scoring ties.
      if (context.getSearchArgs().arbitraryScoreTieBreak) {
        rs = searcher.search(finalQuery, context.getSearchArgs().hits);
      } else if (context.getSearchArgs().searchtweets) {
        rs = searcher.search(finalQuery, context.getSearchArgs().hits, BREAK_SCORE_TIES_BY_TWEETID, true, true);
      } else {
        rs = searcher.search(finalQuery, context.getSearchArgs().hits, BREAK_SCORE_TIES_BY_DOCID, true, true);
      }
    } catch (IOException e) {
      e.printStackTrace();
      return docs;
    }

    return ScoredDocuments.fromTopDocs(rs, searcher);
  }

  public FeatureVector estimateRelevanceModel(ScoredDocuments docs, IndexReader reader) {
    FeatureVector f = new FeatureVector();

    Set<String> vocab = Sets.newHashSet();
    int numdocs = docs.documents.length < fbDocs ? docs.documents.length : fbDocs;
    FeatureVector[] docvectors = new FeatureVector[numdocs];

    for (int i = 0; i < numdocs; i++) {
      try {
        FeatureVector docVector = FeatureVector.fromLuceneTermVector(
            reader.getTermVector(docs.ids[i], field), stopper);
        docVector.pruneToSize(fbTerms);

        vocab.addAll(docVector.getFeatures());
        docvectors[i] = docVector;
      } catch (IOException e) {
        e.printStackTrace();
        // Just return empty feature vector.
        return f;
      }
    }

    // Precompute the norms once and cache results.
    float[] norms = new float[docvectors.length];
    for (int i = 0; i < docvectors.length; i++) {
      norms[i] = (float) docvectors[i].computeL1Norm();
    }

    for (String term : vocab) {
      float fbWeight = 0.0f;
      for (int i = 0; i < docvectors.length; i++) {
        fbWeight += (docvectors[i].getFeatureWeight(term) / norms[i]) * docs.scores[i];
      }
      f.addFeatureWeight(term, fbWeight);
    }

    f.pruneToSize(fbTerms);
    f.scaleToUnitL1Norm();

    return f;
  }
}<|MERGE_RESOLUTION|>--- conflicted
+++ resolved
@@ -64,21 +64,8 @@
 
     public Stopper(String pathToStoplist) {
       try {
-<<<<<<< HEAD
-        stopwords = new HashSet<>();
-        List<String> lines;
-        if (fromResource) {
-          ClassLoader classloader = Thread.currentThread().getContextClassLoader();
-          lines = IOUtils.readLines(classloader.getResourceAsStream(pathToStoplist), Charset.defaultCharset());
-        } else {
-          // assume our stoplist has one stopword per line
-          lines = IOUtils.readLines(new FileInputStream(pathToStoplist), Charset.defaultCharset());
-          Iterator<String> it = lines.iterator();
-        }
-=======
         ClassLoader classloader = Thread.currentThread().getContextClassLoader();
-        List<String> lines = IOUtils.readLines(classloader.getResourceAsStream(pathToStoplist));
->>>>>>> 10a6418e
+        List<String> lines = IOUtils.readLines(classloader.getResourceAsStream(pathToStoplist), Charset.defaultCharset());
         stopwords = new HashSet<>(lines);
       } catch (Exception e) {
         e.printStackTrace();
