/**
 * Anserini: An information retrieval toolkit built on Lucene
 *
 * Licensed under the Apache License, Version 2.0 (the "License");
 * you may not use this file except in compliance with the License.
 * You may obtain a copy of the License at
 *
 * http://www.apache.org/licenses/LICENSE-2.0
 *
 * Unless required by applicable law or agreed to in writing, software
 * distributed under the License is distributed on an "AS IS" BASIS,
 * WITHOUT WARRANTIES OR CONDITIONS OF ANY KIND, either express or implied.
 * See the License for the specific language governing permissions and
 * limitations under the License.
 */

package io.anserini.rerank.lib;

import com.google.common.annotations.VisibleForTesting;
import com.google.common.base.Preconditions;

import io.anserini.index.generator.LuceneDocumentGenerator;
import io.anserini.rerank.Reranker;
import io.anserini.rerank.RerankerContext;
import io.anserini.rerank.ScoredDocuments;
import io.anserini.search.SearchArgs;

import org.apache.commons.lang3.ArrayUtils;
import org.apache.commons.lang3.tuple.Pair;
import org.apache.logging.log4j.LogManager;
import org.apache.logging.log4j.Logger;
import org.apache.lucene.index.DirectoryReader;
import org.apache.lucene.index.IndexReader;
import org.apache.lucene.index.Terms;
import org.apache.lucene.index.TermsEnum;
import org.apache.lucene.queryparser.flexible.standard.StandardQueryParser;
import org.apache.lucene.search.BooleanClause;
import org.apache.lucene.search.BooleanQuery;
import org.apache.lucene.search.IndexSearcher;
import org.apache.lucene.search.MatchAllDocsQuery;
import org.apache.lucene.search.Query;
import org.apache.lucene.search.TopDocs;
import org.apache.lucene.store.FSDirectory;

import java.io.IOException;
import java.nio.file.Files;
import java.nio.file.Path;
import java.nio.file.Paths;
import java.util.ArrayList;
import java.util.Arrays;
import java.util.Comparator;
import java.util.HashMap;
import java.util.HashSet;
import java.util.List;
import java.util.Map;
import java.util.PriorityQueue;
import java.util.Random;
import java.util.Set;
import java.util.regex.Pattern;

import static io.anserini.search.SearchCollection.BREAK_SCORE_TIES_BY_DOCID;
import static io.anserini.search.SearchCollection.BREAK_SCORE_TIES_BY_TWEETID;

/*
 * Axiomatic reranking or Axiomatic semantic relevance feedback model.
 *
 * NOTE: This model supports finding expansion terms using another index. But please make sure
 * that both indexes have the same stemming rules and were built using the same Generator
 * (see {@link io.anserini.index.generator.LuceneDocumentGenerator}) or the model won't work properly.
 * For example, we may stem tweets differently from newswire corpus (TweetsAnalyzer vs. EnglishAnalyzer).
 * Then it is better NOT to using a newswire index for expansion terms and feed them to the original
 * tweets index.
 *
 */
public class AxiomReranker implements Reranker {
  private static final Logger LOG = LogManager.getLogger(AxiomReranker.class);

  private String field; // from which field we look for the expansion terms, e.g. "body"
  private boolean deterministic;  // whether the expansion terms are deterministically picked
  private long seed;
  private String externalIndexPath;  // Axiomatic reranking can opt to use
                                     // external sources for searching the expansion
                                     // terms. Typically, we build another index
                                     // separately and include its information here.

  private int R; // factor that used in extracting random documents, we will extract R*M randomly select documents
  private int M; // number of top documents in initial results
  private int L = 1000; // top similar terms
  private int K = 20; // number of expansion terms
  private float beta; // scaling parameter

  public AxiomReranker(String field, SearchArgs args) {
    this.field = field;
    this.deterministic = args.axiom_decisive;
    this.seed = args.axiom_seed;
    this.R = args.axiom_r;
    this.M = args.axiom_m;
    this.beta = args.axiom_beta;
    this.externalIndexPath = args.axiom_external_index.trim();
  }

  @Override
  public ScoredDocuments rerank(ScoredDocuments docs, RerankerContext context) {
    Preconditions.checkState(docs.documents.length == docs.scores.length);

    try {
      // First to search against external index if it is not null
      docs = processExternalContext(docs, context);
      // Select R*M docs from the original ranking list as the reranking pool
      Set<Integer> usedDocs = selectDocs(docs, context);
      // Extract an inverted list from the reranking pool
      Map<String, Set<Integer>> termInvertedList = extractTerms(usedDocs, context, null);
      // Calculate all the terms in the reranking pool and pick top K of them
      Map<String, Double> expandedTermScores = calTermScore(termInvertedList, context);
      StringBuilder builder = new StringBuilder();
      for (Map.Entry<String, Double> termScore : expandedTermScores.entrySet()) {
        String term = termScore.getKey();
        double score = termScore.getValue();
        builder.append(term + "^" + score + " ");
      }
      String queryText = builder.toString().trim();

      if (queryText.isEmpty()) {
        LOG.info("[Empty Expanded Query]: " + context.getQueryTokens());
        queryText = context.getQueryText();
      }

      StandardQueryParser p = new StandardQueryParser();
      Query nq = null;
      nq = p.parse(queryText, this.field);
      LOG.info("Original Query: " + context.getQueryTokens());
      LOG.info("Running new query: " + nq);

      return searchTopDocs(nq, context);
    } catch (Exception e) {
      e.printStackTrace();
      return docs;
    }
  }

  /**
   * Please note that the query in the context is always the keywordQuery w/o filter!
   */
  private ScoredDocuments searchTopDocs(Query query, RerankerContext context) throws IOException {
    IndexSearcher searcher = context.getIndexSearcher();
    Query finalQuery = null;
    if (query == null) { // we are dealing with the external index and we DONOT apply filter to it.
      finalQuery = context.getQuery();
    } else {
      if (context.getFilter() != null) {
        // If there's a filter condition, we need to add in the constraint.
        // Otherwise, just use the original query.
        BooleanQuery.Builder bqBuilder = new BooleanQuery.Builder();
        bqBuilder.add(context.getFilter(), BooleanClause.Occur.FILTER);
        bqBuilder.add(query, BooleanClause.Occur.MUST);
        finalQuery = bqBuilder.build();
      }
    }

    TopDocs rs;
    // Figure out how to break the scoring ties.
    if (context.getSearchArgs().arbitraryScoreTieBreak) {
      rs = searcher.search(finalQuery, context.getSearchArgs().hits);
    } else if (context.getSearchArgs().searchtweets) {
      rs = searcher.search(finalQuery, context.getSearchArgs().hits, BREAK_SCORE_TIES_BY_TWEETID, true, true);
    } else {
      rs = searcher.search(finalQuery, context.getSearchArgs().hits, BREAK_SCORE_TIES_BY_DOCID, true, true);
    }

    return ScoredDocuments.fromTopDocs(rs, searcher);
  }

  /**
   * If the external reranking context is not null we will first search against the external
   * index and return the top ranked documents.
   *
   * @param docs The initial ranking results against target index. We will return them if external
   *             index is null.
   *
   * @return Top ranked ScoredDocuments from searching external index
   */
  private ScoredDocuments processExternalContext(ScoredDocuments docs, RerankerContext context) throws IOException {
    if (!this.externalIndexPath.isEmpty()) {
      Path indexPath = Paths.get(this.externalIndexPath);
      if (!Files.exists(indexPath) || !Files.isDirectory(indexPath) || !Files.isReadable(indexPath)) {
        throw new IllegalArgumentException(this.externalIndexPath + " does not exist or is not a directory.");
      }
      IndexReader reader = DirectoryReader.open(FSDirectory.open(indexPath));
      IndexSearcher searcher = new IndexSearcher(reader);
      searcher.setSimilarity(context.getIndexSearcher().getSimilarity(true));
<<<<<<< HEAD
      SearchArgs args = new SearchArgs();
      args.hits = this.M;
      args.searchtweets = context.getSearchArgs().searchtweets;
=======
>>>>>>> bab358ce

      SearchArgs args = new SearchArgs();
      args.hits = this.M;
      args.arbitraryScoreTieBreak = context.getSearchArgs().arbitraryScoreTieBreak;
      args.searchtweets = context.getSearchArgs().searchtweets;

      RerankerContext externalContext = new RerankerContext(searcher, context.getQueryId(), context.getQuery(),
        context.getQueryText(), context.getQueryTokens(), context.getFilter(), args);

      return searchTopDocs(null, externalContext);
    } else {
      return docs;
    }
  }

  /**
   * Select R*M docs from the ranking results and the index as the reranking pool.
   * The process is:
   * 1. Keep the top M documents in the original ranking list
   * 2. Randomly pick (R-1)*M documents from the rest of the index so in total we have R*M documents
   *
   * @param docs The initial ranking results
   * @param context An instance of RerankerContext
   * @return a Set of R*M document Ids
   */
  @VisibleForTesting
  private Set<Integer> selectDocs(ScoredDocuments docs, RerankerContext context)
    throws IOException {
    Set<Integer> docidSet = new HashSet<>(Arrays.asList(ArrayUtils.toObject(
      Arrays.copyOfRange(docs.ids, 0, Math.min(this.M, docs.ids.length)))));
    long targetSize = this.R * this.M;

    if (docidSet.size() < targetSize) {
      IndexReader reader;
      if (!this.externalIndexPath.isEmpty()) {
        Path indexPath = Paths.get(this.externalIndexPath);
        if (!Files.exists(indexPath) || !Files.isDirectory(indexPath) || !Files.isReadable(indexPath)) {
          throw new IllegalArgumentException(this.externalIndexPath + " does not exist or is not a directory.");
        }
        reader = DirectoryReader.open(FSDirectory.open(indexPath));
      } else {
        IndexSearcher searcher = context.getIndexSearcher();
        reader = searcher.getIndexReader();
      }
      int availableDocsCnt = reader.getDocCount(this.field);
      if (this.deterministic) { // internal docid cannot be relied due to multi-threads indexing,
                                // we have to rely on external docid here
        IndexSearcher searcher = new IndexSearcher(reader);
        TopDocs rs = searcher.search(new MatchAllDocsQuery(), reader.maxDoc(), BREAK_SCORE_TIES_BY_DOCID,
          true, true);
        Random random = new Random(this.seed);
        while (docidSet.size() < targetSize) {
          docidSet.add(rs.scoreDocs[random.nextInt(rs.scoreDocs.length)].doc);
        }
      } else {
        Random random = new Random();
        while (docidSet.size() < targetSize) {
          docidSet.add(random.nextInt(availableDocsCnt));
        }
      }
    }

    return docidSet;
  }

  /**
   * Extract ALL the terms from the documents pool.
   *
   * @param docIds The reranking pool, see {@link #selectDocs} for explanations
   * @param context An instance of RerankerContext
   * @param filterPattern A Regex pattern that terms are collected only they matches the pattern, could be null
   * @return A Map of <term -> Set<docId>> kind of a small inverted list where the Set of docIds is where the term occurs
   */
  @VisibleForTesting
  private Map<String, Set<Integer>> extractTerms(Set<Integer> docIds, RerankerContext context,
                                                 Pattern filterPattern) throws Exception, IOException {
    IndexReader reader;
    if (!this.externalIndexPath.isEmpty()) {
      Path indexPath = Paths.get(this.externalIndexPath);
      if (!Files.exists(indexPath) || !Files.isDirectory(indexPath) || !Files.isReadable(indexPath)) {
        throw new IllegalArgumentException(this.externalIndexPath + " does not exist or is not a directory.");
      }
      reader = DirectoryReader.open(FSDirectory.open(indexPath));
    } else {
      IndexSearcher searcher = context.getIndexSearcher();
      reader = searcher.getIndexReader();
    }
    Map<String, Set<Integer>> termDocidSets = new HashMap<>();
    for (int docid : docIds) {
      Terms terms = reader.getTermVector(docid, LuceneDocumentGenerator.FIELD_BODY);
      if (terms == null) {
        LOG.info("Document vector not stored for docid: " + docid);
        continue;
      }
      TermsEnum te = terms.iterator();
      if (te == null) {
        LOG.info("Document vector not stored for docid: " + docid);
        continue;
      }
      while ((te.next()) != null) {
        String term = te.term().utf8ToString();
        // We do some noisy filtering here ... pure empirical heuristic
        if (term.length() < 2) continue;
        if (!term.matches("[a-z]+")) continue;
        if (filterPattern == null || filterPattern.matcher(term).matches()) {
          if (!termDocidSets.containsKey(term)) {
            termDocidSets.put(term, new HashSet<>());
          }
          termDocidSets.get(term).add(docid);
        }
      }
    }
    return termDocidSets;
  }

  /**
   * Calculate the scores (weights) of each term that occured in the reranking pool.
   * The Process:
   * 1. For each query term, calculate its score for each term in the reranking pool. the score
   * is calcuated as P(both occurs)*log{P(both occurs)/P(t1 occurs)/P(t2 occurs)}
   * + P(both not occurs)*log{P(both not occurs)/P(t1 not occurs)/P(t2 not occurs)}
   * + P(t1 occurs t2 not occurs)*log{P(t1 occurs t2 not occurs)/P(t1 occurs)/P(t2 not occurs)}
   * + P(t1 not occurs t2 occurs)*log{P(t1 not occurs t2 occurs)/P(t1 not occurs)/P(t2 occurs)}
   * 2. For each query term the scores of every other term in the reranking pool are stored in a
   * PriorityQueue, only the top L are kept.
   * 3. Add the scores of the same term together and pick the top K ones.
   *
   * @param termInvertedList A Map of <term -> Set<docId>> where the Set of docIds is where the term occurs
   * @param context An instance of RerankerContext
   * @return Map<String, Double> Top terms and their weight scores in a HashMap
   */
  @VisibleForTesting
  private Map<String, Double> calTermScore(
    Map<String, Set<Integer>> termInvertedList, RerankerContext context) {
    class ScoreComparator implements Comparator<Pair<String, Double>> {
      public int compare(Pair<String, Double> a, Pair<String, Double> b) {
        return Double.compare(b.getRight(), a.getRight());
      }
    }

    //calculate the Mutual Information between term with each query term
    List<String> queryTerms = context.getQueryTokens();
    Map<String, Integer> queryTermsCounts = new HashMap<>();
    for (String qt : queryTerms) {
      queryTermsCounts.put(qt, queryTermsCounts.getOrDefault(qt, 0) + 1);
    }

    Set<Integer> allDocIds = new HashSet<>();
    for (Set<Integer> s : termInvertedList.values()) {
      allDocIds.addAll(s);
    }
    int docIdsCount = allDocIds.size();

    // Each priority queue corresponds to a query term: The p-queue itself stores all terms
    // in the reranking pool and their reranking scores to the query term.
    List<PriorityQueue<Pair<String, Double>>> allTermScoresPQ = new ArrayList<>();
    for (Map.Entry<String, Integer> q : queryTermsCounts.entrySet()) {
      String queryTerm = q.getKey();
      int qtf = q.getValue();
      if (termInvertedList.containsKey(queryTerm)) {
        PriorityQueue<Pair<String, Double>> termScorePQ = new PriorityQueue<>(new ScoreComparator());
        double selfMI = computeMutualInformation(termInvertedList.get(queryTerm), termInvertedList.get(queryTerm), docIdsCount);
        for (Map.Entry<String, Set<Integer>> termEntry : termInvertedList.entrySet()) {
          double score;
          if (termEntry.getKey().equals(queryTerm)) { // The mutual information to itself will always be 1
            score = 1.0 * qtf;
          } else {
            double crossMI = computeMutualInformation(termInvertedList.get(queryTerm), termEntry.getValue(), docIdsCount);
            score = 1.0 * beta * qtf * crossMI / selfMI;
          }
          termScorePQ.add(Pair.of(termEntry.getKey(), score));
        }
        allTermScoresPQ.add(termScorePQ);
      }
    }

    Map<String, Double> aggTermScores = new HashMap<>();
    for (PriorityQueue<Pair<String, Double>> termScores : allTermScoresPQ) {
      for (int i = 0; i < Math.min(termScores.size(), this.L); i++) {
        Pair<String, Double> termScore = termScores.poll();
        String term = termScore.getLeft();
        Double score = termScore.getRight();
        if (score - 0.0 > 1e-8) {
          aggTermScores.put(term, aggTermScores.getOrDefault(term, 0.0) + score);
        }
      }
    }
    PriorityQueue<Pair<String, Double>> termScoresPQ = new PriorityQueue<>(new ScoreComparator());
    for (Map.Entry<String, Double> termScore : aggTermScores.entrySet()) {
      termScoresPQ.add(Pair.of(termScore.getKey(), termScore.getValue() / queryTerms.size()));
    }
    Map<String, Double> resultTermScores = new HashMap<>();
    for (int i = 0; i < Math.min(termScoresPQ.size(), this.K); i++) {
      Pair<String, Double> termScore = termScoresPQ.poll();
      String term = termScore.getKey();
      double score = termScore.getValue();
      resultTermScores.put(term, score);
    }

    return resultTermScores;
  }

  @VisibleForTesting
  private double computeMutualInformation(Set<Integer> docidsX, Set<Integer> docidsY, int totalDocCount) {
    int x1 = docidsX.size(), y1 = docidsY.size(); //document that x occurres
    int x0 = totalDocCount - x1, y0 = totalDocCount - y1; //document num that x doesn't occurres

    if (x1 == 0 || x0 == 0 || y1 == 0 || y0 == 0) {
      return 0;
    }

    float pX0 = 1.0f * x0 / totalDocCount;
    float pX1 = 1.0f * x1 / totalDocCount;
    float pY0 = 1.0f * y0 / totalDocCount;
    float pY1 = 1.0f * y1 / totalDocCount;

    //get the intersection of docIds
    Set<Integer> docidsXClone = new HashSet<>(docidsX); // directly operate on docidsX will change it permanently
    docidsXClone.retainAll(docidsY);
    int numXY11 = docidsXClone.size();
    int numXY10 = numXY10 = x1 - numXY11;    //doc num that x occurs but y doesn't
    int numXY01 = y1 - numXY11;    // doc num that y occurs but x doesn't
    int numXY00 = totalDocCount - numXY11 - numXY10 - numXY01; //doc num that neither x nor y occurs

    float pXY11 = 1.0f * numXY11 / totalDocCount;
    float pXY10 = 1.0f * numXY10 / totalDocCount;
    float pXY01 = 1.0f * numXY01 / totalDocCount;
    float pXY00 = 1.0f * numXY00 / totalDocCount;

    double m00 = 0, m01 = 0, m10 = 0, m11 = 0;
    if (pXY00 != 0) m00 = pXY00 * Math.log(pXY00 / (pX0 * pY0));
    if (pXY01 != 0) m01 = pXY01 * Math.log(pXY01 / (pX0 * pY1));
    if (pXY10 != 0) m10 = pXY10 * Math.log(pXY10 / (pX1 * pY0));
    if (pXY11 != 0) m11 = pXY11 * Math.log(pXY11 / (pX1 * pY1));
    return m00 + m10 + m01 + m11;
  }
}<|MERGE_RESOLUTION|>--- conflicted
+++ resolved
@@ -188,12 +188,6 @@
       IndexReader reader = DirectoryReader.open(FSDirectory.open(indexPath));
       IndexSearcher searcher = new IndexSearcher(reader);
       searcher.setSimilarity(context.getIndexSearcher().getSimilarity(true));
-<<<<<<< HEAD
-      SearchArgs args = new SearchArgs();
-      args.hits = this.M;
-      args.searchtweets = context.getSearchArgs().searchtweets;
-=======
->>>>>>> bab358ce
 
       SearchArgs args = new SearchArgs();
       args.hits = this.M;
