/*
* Anserini: A Lucene toolkit for reproducible information retrieval research
*
* Licensed under the Apache License, Version 2.0 (the "License");
* you may not use this file except in compliance with the License.
* You may obtain a copy of the License at
*
* http://www.apache.org/licenses/LICENSE-2.0
*
* Unless required by applicable law or agreed to in writing, software
* distributed under the License is distributed on an "AS IS" BASIS,
* WITHOUT WARRANTIES OR CONDITIONS OF ANY KIND, either express or implied.
* See the License for the specific language governing permissions and
* limitations under the License.
*/



import java.io.BufferedOutputStream;
import java.io.File;
import java.io.FileOutputStream;
import java.io.IOException;
import java.io.InputStream;
import java.io.InputStreamReader;
import java.io.OutputStream;
import java.io.PrintStream;
import java.lang.ProcessBuilder.Redirect;
import java.nio.file.Files;
import java.nio.file.Path;
import java.util.ArrayList;
import java.util.Arrays;
import java.util.HashMap;
import java.util.List;
import java.util.Map;
import java.util.Scanner;

import org.apache.commons.io.IOUtils;
import org.apache.commons.io.LineIterator;

import io.anserini.eval.RelevanceJudgments;

/**
 * The following code is adopted from https://github.com/terrierteam/jtreceval
 * <br><b>Supported Platforms</b><br>
 * <ul>
 * <li>Windows (Intel 32bit)</li>
 * <li>Linux (Intel 32bit)</li>
 * <li>Mac OS X (Intel 64bit)</li>
 * </ul>
 * @author Craig Macdonald
 */
public class trec_eval {
  static boolean DELETE = true;
  static File trec_eval_temp = null;
  // static Map<String,String[]> LIB_DEPENDENCIES = new HashMap<String,String[]>();
  static Map<String,String[]> FILE_DEPENDENCIES = new HashMap<String,String[]>();

  static {
    // LIB_DEPENDENCIES.put("trec_eval-win-x86", new String[]{"cygwin1.dll"});
    // LIB_DEPENDENCIES.put("trec_eval-win-amd64", new String[]{"cygwin1.dll"});

    FILE_DEPENDENCIES.put("trec_eval-linux-amd64", new String[]{"/lib64/ld-linux-x86-64.so.2"});
    FILE_DEPENDENCIES.put("trec_eval-linux-i386", new String[]{"/lib/libm.so.6"});
    FILE_DEPENDENCIES.put("trec_eval-linux-i386", new String[]{"/lib/libc.so.6"});
  };
  
  static String getOSShort() {
    String osName = System.getProperty("os.name");
    if (osName.startsWith("Windows"))
      return "win";
    if (osName.startsWith("Linux"))
      return "linux";
    if (osName.equals("Mac OS X"))
      return "macosx";
    throw new UnsupportedOperationException("Unsupported os: " + osName);
  }
  
  public static boolean isPlatformSupported() {
    final String execName = getExecName();
    if (! (trec_eval.class.getClassLoader().getResource(execName) != null))
      return false;
    for(String f : FILE_DEPENDENCIES.getOrDefault(execName, new String[0]))
      if (! new File(f).exists())
        return false;
    return true;
  }
  
  static File getTrecEvalBinary() {
    if (trec_eval_temp != null)
      return trec_eval_temp;
    final String resName = getExecName();
    if (trec_eval.class.getClassLoader().getResource(resName) == null)
      throw new UnsupportedOperationException("Unsupported os/arch: " + resName);
    
    File tempExec = null;
    try {
      Path tempExecDir = Files.createTempDirectory("jtrec_eval");
      if (DELETE)
        tempExecDir.toFile().deleteOnExit();
    
      tempExec = File.createTempFile( "trec_eval", ".exe", tempExecDir.toFile());
      InputStream in = trec_eval.class.getClassLoader().getResourceAsStream(resName);
      OutputStream out = new BufferedOutputStream(new FileOutputStream(tempExec));      
      IOUtils.copy(in, out);
      in.close();
      out.close();
      tempExec.setExecutable(true);
      if (DELETE)
        tempExec.deleteOnExit();
      
      // String[] libs = LIB_DEPENDENCIES.get(resName);
      // if (libs != null)
      //   for(String lib : libs) {
      //     File tmpLib = new File(tempExecDir.toFile(), lib);
      //     in = trec_eval.class.getClassLoader().getResourceAsStream(lib);
      //     out = new BufferedOutputStream(
      //         new FileOutputStream(tmpLib));
      //     IOUtils.copy(in, out);
      //     in.close();
      //     out.close();
      //     if (DELETE)
      //       tmpLib.deleteOnExit();
      //   }
        
      
    } catch (Exception e) {
      throw new UnsupportedOperationException(e);
    }
    assert tempExec.exists() : "Exe file " + tempExec.toString() + " does not exist after creation";
    return tempExec;
  }

  protected static String getExecName() {
    return "trec_eval/trec_eval-" + getOSShort() + "-" + System.getProperty("os.arch");
  }
  
  File ourTE;
  int exit = Integer.MAX_VALUE;
  
  public trec_eval() {
    ourTE = getTrecEvalBinary();
  }

  String potentiallyExpandSymbol(String sym) {
    File f = new File(sym);
    // Check for exact match
    if(f.exists()) {
      return f.toString();
    }
    // If no exact match is found, we are expecting a symbol 
    Path filePath;
    try {
      filePath = RelevanceJudgments.getQrelsPath(Path.of(sym));
    } catch (IOException e) {
      filePath = Path.of(sym);
    }
    return filePath.toString();
  } 
  
  ProcessBuilder getBuilder(String[] args) {
    List<String> cmd = new ArrayList<String>();
    cmd.add(ourTE.getAbsolutePath().toString());
    for (int i = 0; i < args.length; i++) {
<<<<<<< HEAD
      // Special case for symbol expansion
      if (i == args.length - 2){
=======
    // Special case for symbol expansion
      if (args[i].equals("recip_rank")){
        cmd.add(args[i]);
        i++;
        // Ensure no overflow
        if (i == args.length) {
          break;
        }
>>>>>>> 1cfe0638
        cmd.add(potentiallyExpandSymbol(args[i]));
      } else {
        cmd.add(args[i]);
      }
    }
    return new ProcessBuilder(cmd);
  }
  
  /** Obtain the output from a trec_eval invocation
   * 
   * @param args trec_eval commandline arguments
   * @return first dimension is for each line, second dimension is for each component
   */
  public String[][] runAndGetOutput(String[] args) {
    List<String[]> output = new ArrayList<String[]>();
    try{
      ProcessBuilder pb = getBuilder(args);
      pb.redirectError(Redirect.INHERIT);
      Process p = pb.start();
      InputStream in = p.getInputStream();
      LineIterator it = IOUtils.lineIterator(new InputStreamReader(in));      
      while(it.hasNext()) {
        output.add(it.next().split("\\s+"));
      }
      p.waitFor();
      exit = p.exitValue();
    } catch (Exception e) {
      throw new RuntimeException(e);
    }
    if (exit != 0)
      throw new RuntimeException("trec_eval ended with non-zero exit code ("+exit+")");
    return output.toArray(new String[output.size()][]);
  }
  
  /** 
   *  
   * @return Exit code of last invocation of trec_eval
   */  
  public int getLastExitCode() {
    return exit;
  }
  
  
  
  /** Invokes trec_eval and displays the output to this process's STDOUT stream.
   * @param args trec_eval commandline arguments
   * @return exit code of trec_eval
   */
  public int run(String[] args) {    
    try {
      ProcessBuilder pb = getBuilder(args);
      
      //see http://bugs.java.com/view_bug.do?bug_id=8023130
      final boolean windowsJVMRedirectBug = System.getProperty("java.specification.version").equals("1.7") 
          && System.getProperty("os.name").startsWith("Windows");

      if (! windowsJVMRedirectBug)
        pb.inheritIO();
      
      Thread t1 = null;
      Thread t2 = null;
      Process p = pb.start();
      if (windowsJVMRedirectBug) {
        //we dont need to redirect stdin, as trec_eval doesnt use it
        t1 = inheritIO(p.getInputStream(), System.out);
        t2 = inheritIO(p.getErrorStream(), System.err);        
      }
      p.waitFor();
      exit = p.exitValue();
      //System.err.println(exit);
      if (windowsJVMRedirectBug) {
        assert t1 != null;
        assert t2 != null;
        t1.join();
        t2.join();
      }
    } catch (IOException e) {
      System.err.println(e);
      if (e.getMessage().contains("No such file or directory")) {
        System.err.println("Your OS may not have the necessary libraries installed. We expected: " 
            + Arrays.toString(FILE_DEPENDENCIES.getOrDefault(getExecName(), new String[0])));
      }
      e.printStackTrace();
      exit = -1;
    } catch (Exception e) {
      System.err.println(e);
      e.printStackTrace();
      exit = -1;
    }
    return exit;    
  }
  
  /** used for copying between streams */
  private static Thread inheritIO(final InputStream src, final PrintStream dest) {
      Thread t = new Thread(new Runnable() {
          public void run() {
              Scanner sc = new Scanner(src);
              while (sc.hasNextLine()) {
                  dest.println(sc.nextLine());
              }
              sc.close();
          }
      });
     t.start();
     return t; 
  }
  
  
  /**
   * Directly invokes trec_eval 
   * @param args trec_eval commandline arguments
   */
    public static void main( String[] args ) {
    if (args.length == 1 && args[0].equals("--checkplatform")) {
      System.out.println("Platform supported: " + isPlatformSupported());
      return;
    }
        System.exit(new trec_eval().run(args));
    }
}<|MERGE_RESOLUTION|>--- conflicted
+++ resolved
@@ -161,19 +161,8 @@
     List<String> cmd = new ArrayList<String>();
     cmd.add(ourTE.getAbsolutePath().toString());
     for (int i = 0; i < args.length; i++) {
-<<<<<<< HEAD
       // Special case for symbol expansion
-      if (i == args.length - 2){
-=======
-    // Special case for symbol expansion
-      if (args[i].equals("recip_rank")){
-        cmd.add(args[i]);
-        i++;
-        // Ensure no overflow
-        if (i == args.length) {
-          break;
-        }
->>>>>>> 1cfe0638
+      if (i == args.length - 2) {
         cmd.add(potentiallyExpandSymbol(args[i]));
       } else {
         cmd.add(args[i]);
