# Working with the [COVID-19 Open Research Dataset](https://pages.semanticscholar.org/coronavirus-research)

This document describes various tools for working with the [COVID-19 Open Research Dataset (CORD-19)](https://pages.semanticscholar.org/coronavirus-research) from the [Allen Institute for AI](https://allenai.org/).
For an easy way to get started, check out our Colab demos, also available [here](https://github.com/castorini/anserini-notebooks):

+ [Colab demo using the title + abstract index](https://github.com/castorini/anserini-notebooks/blob/master/pyserini_covid19_default.ipynb)
+ [Colab demo using the paragraph index](https://github.com/castorini/anserini-notebooks/blob/master/pyserini_covid19_paragraph.ipynb)
+ [Colab demo that demonstrates integration with SciBERT](https://github.com/castorini/anserini-notebooks/blob/master/Pyserini+SciBERT_on_COVID_19_Demo.ipynb)

We provide instructions on how to build Lucene indexes for the collection using Anserini below, but if you don't want to bother building the indexes yourself, we have pre-built indexes that you can directly download:

If you don't want to build the index yourself, you can download the latest pre-built copies here:

| Version    | Type      | Size  | Link | Checksum |
|:-----------|:----------|:------|:-----|:---------|
| 2020-05-26 | Abstract  |  1.7G | [[Dropbox]](https://www.dropbox.com/s/w1q4dqe6fz3derg/lucene-index-cord19-abstract-2020-05-26.tar.gz)  | `2dc054f4ca7db281e9f5e0d4836df14c`
| 2020-05-26 | Full-Text |  3.3G | [[Dropbox]](https://www.dropbox.com/s/ro8qb6al692po1r/lucene-index-cord19-full-text-2020-05-26.tar.gz) | `9b9fd4b97f75fa295e3345d0cf7914e3`
| 2020-05-26 | Paragraph |  4.7G | [[Dropbox]](https://www.dropbox.com/s/ng4hwlr9414o4ju/lucene-index-cord19-paragraph-2020-05-26.tar.gz) | `72eb265c1c9983f02f1e79a2ba19befb`

"Size" refers to the output of `ls -lh`, "Version" refers to the dataset release date from AI2.
For our answer to the question, "which one should I use?" see below.

We've kept around older versions of the index for archival purposes &mdash; scroll all the way down to the bottom of the page to see those.

## Data Prep

The latest distribution available is from 2020/05/26.
First, download the data:

```bash
DATE=2020-05-26
DATA_DIR=./collections/cord19-"${DATE}"
mkdir "${DATA_DIR}"

wget https://ai2-semanticscholar-cord-19.s3-us-west-2.amazonaws.com/latest/document_parses.tar.gz -P "${DATA_DIR}"
wget https://ai2-semanticscholar-cord-19.s3-us-west-2.amazonaws.com/latest/metadata.csv -P "${DATA_DIR}"

ls "${DATA_DIR}"/document_parses.tar.gz | xargs -I {} tar -zxvf {} -C "${DATA_DIR}"
rm "${DATA_DIR}"/document_parses.tar.gz
```

## Building Local Lucene Indexes

We can now index this corpus using Anserini.
Currently, we have implemented three different variants, described below.
For a sense of how these different methods stack up, refer to the following paper:

+ Jimmy Lin. [Is Searching Full Text More Effective Than Searching Abstracts?](https://bmcbioinformatics.biomedcentral.com/articles/10.1186/1471-2105-10-46) BMC Bioinformatics, 10:46 (3 February 2009).

The tl;dr &mdash; we'd recommend getting started with abstract index since it's the smallest in size and easiest to manipulate. Paragraph indexing is likely to be more effective (i.e., better search results), but a bit more difficult to manipulate since some deduping is required to post-process the raw hits (since multiple paragraphs from the same article might be retrieved).
The full-text index overly biases long documents and isn't really effective; this condition is included here only for completeness.

Note that as of TREC-COVID Round 1, there is some evidence that the abstract index is more effective for search, see results of experiments [here](experiments-covid.md).

### Abstract

We can index abstracts (and titles, of course) with `Cord19AbstractCollection`, as follows:

```bash
sh target/appassembler/bin/IndexCollection \
  -collection Cord19AbstractCollection -generator Cord19Generator \
  -threads 8 -input "${DATA_DIR}" \
  -index indexes/lucene-index-cord19-abstract-"${DATE}" \
  -storePositions -storeDocvectors -storeContents -storeRaw -optimize > logs/log.cord19-abstract.${DATE}.txt
```

The log should end with something like this:

```bash
2020-05-27 11:17:25,530 INFO  [main] index.IndexCollection (IndexCollection.java:874) - Indexing Complete! 134,176 documents indexed
2020-05-27 11:17:25,531 INFO  [main] index.IndexCollection (IndexCollection.java:875) - ============ Final Counter Values ============
2020-05-27 11:17:25,531 INFO  [main] index.IndexCollection (IndexCollection.java:876) - indexed:          134,176
2020-05-27 11:17:25,531 INFO  [main] index.IndexCollection (IndexCollection.java:877) - unindexable:            0
2020-05-27 11:17:25,531 INFO  [main] index.IndexCollection (IndexCollection.java:878) - empty:                 24
2020-05-27 11:17:25,531 INFO  [main] index.IndexCollection (IndexCollection.java:879) - skipped:                6
2020-05-27 11:17:25,531 INFO  [main] index.IndexCollection (IndexCollection.java:880) - errors:                 0
2020-05-27 11:17:25,535 INFO  [main] index.IndexCollection (IndexCollection.java:883) - Total 134,176 documents indexed in 00:02:14
```

The `contents` field of each Lucene document is a concatenation of the article's title and abstract.

### Full-Text

We can index the full text, with `Cord19FullTextCollection`, as follows:

```bash
sh target/appassembler/bin/IndexCollection \
  -collection Cord19FullTextCollection -generator Cord19Generator \
  -threads 8 -input "${DATA_DIR}" \
  -index indexes/lucene-index-cord19-full-text-"${DATE}" \
  -storePositions -storeDocvectors -storeContents -storeRaw -optimize > logs/log.cord19-full-text.${DATE}.txt
```

The log should end with something like this:

```bash
2020-05-27 11:24:30,636 INFO  [main] index.IndexCollection (IndexCollection.java:874) - Indexing Complete! 134,176 documents indexed
2020-05-27 11:24:30,637 INFO  [main] index.IndexCollection (IndexCollection.java:875) - ============ Final Counter Values ============
2020-05-27 11:24:30,637 INFO  [main] index.IndexCollection (IndexCollection.java:876) - indexed:          134,176
2020-05-27 11:24:30,637 INFO  [main] index.IndexCollection (IndexCollection.java:877) - unindexable:            0
2020-05-27 11:24:30,637 INFO  [main] index.IndexCollection (IndexCollection.java:878) - empty:                 24
2020-05-27 11:24:30,637 INFO  [main] index.IndexCollection (IndexCollection.java:879) - skipped:                6
2020-05-27 11:24:30,638 INFO  [main] index.IndexCollection (IndexCollection.java:880) - errors:                 0
2020-05-27 11:24:30,642 INFO  [main] index.IndexCollection (IndexCollection.java:883) - Total 134,176 documents indexed in 00:06:42
```

The `contents` field of each Lucene document is a concatenation of the article's title and abstract, and the full text JSON (if available).

### Paragraph

We can build a paragraph index with `Cord19ParagraphCollection`, as follows:

```bash
sh target/appassembler/bin/IndexCollection \
  -collection Cord19ParagraphCollection -generator Cord19Generator \
  -threads 8 -input "${DATA_DIR}" \
  -index indexes/lucene-index-cord19-paragraph-"${DATE}" \
  -storePositions -storeDocvectors -storeContents -storeRaw -optimize > logs/log.cord19-paragraph.${DATE}.txt
```

The log should end with something like this:

```bash
2020-05-27 11:44:03,071 INFO  [main] index.IndexCollection (IndexCollection.java:874) - Indexing Complete! 2,353,190 documents indexed
2020-05-27 11:44:03,071 INFO  [main] index.IndexCollection (IndexCollection.java:875) - ============ Final Counter Values ============
2020-05-27 11:44:03,071 INFO  [main] index.IndexCollection (IndexCollection.java:876) - indexed:        2,353,190
2020-05-27 11:44:03,071 INFO  [main] index.IndexCollection (IndexCollection.java:877) - unindexable:            0
2020-05-27 11:44:03,071 INFO  [main] index.IndexCollection (IndexCollection.java:878) - empty:                 24
2020-05-27 11:44:03,071 INFO  [main] index.IndexCollection (IndexCollection.java:879) - skipped:            2,660
2020-05-27 11:44:03,072 INFO  [main] index.IndexCollection (IndexCollection.java:880) - errors:                 0
2020-05-27 11:44:03,076 INFO  [main] index.IndexCollection (IndexCollection.java:883) - Total 2,353,190 documents indexed in 00:18:05
```

In this configuration, the indexer creates multiple Lucene Documents for each source article:

+ `docid`: title + abstract
+ `docid.00001`: title + abstract + 1st paragraph
+ `docid.00002`: title + abstract + 2nd paragraph
+ `docid.00003`: title + abstract + 3rd paragraph
+ ...

The suffix of the `docid`, `.XXXXX` identifies which paragraph is being indexed.
The original raw JSON full text is stored in the `raw` field of `docid` (without the suffix).

<<<<<<< HEAD
=======

## Indexing into Solr

From the Solr [archives](https://archive.apache.org/dist/lucene/solr/), download the Solr (non `-src`) version that matches Anserini's [Lucene version](https://github.com/castorini/anserini/blob/master/pom.xml#L36) to the `anserini/` directory.

Extract the archive:

```bash
mkdir solrini && tar -zxvf solr*.tgz -C solrini --strip-components=1
```

Start Solr (adjust memory usage with `-m` as appropriate):

```
solrini/bin/solr start -c -m 8G
```

Run the Solr bootstrap script to copy the Anserini JAR into Solr's classpath and upload the configsets to Solr's internal ZooKeeper:

```
pushd src/main/resources/solr && ./solr.sh ../../../../solrini localhost:9983 && popd
```

Solr should now be available at [http://localhost:8983/](http://localhost:8983/) for browsing.

Next, create the collection:

```
solrini/bin/solr create -n anserini -c cord19
```

Adjust the schema (if there are errors, follow the instructions below and come back):

```
curl -X POST -H 'Content-type:application/json' --data-binary @src/main/resources/solr/schemas/covid.json http://localhost:8983/solr/cord19/schema
```

*Note:* if there are errors from field conflicts, you'll need to reset the configset and recreate the collection (select [All] for the fields to replace):
```
solrini/bin/solr delete -c cord19
pushd src/main/resources/solr && ./solr.sh ../../../../solrini localhost:9983 && popd
solrini/bin/solr create -n anserini -c cord19
```

We can now index into Solr:

```
DATE=2020-05-26
DATA_DIR=./cord19-"${DATE}"

sh target/appassembler/bin/IndexCollection -collection Cord19AbstractCollection -generator Cord19Generator \
   -threads 8 -input "${DATA_DIR}" \
   -solr -solr.index cord19 -solr.zkUrl localhost:9983 \
   -storePositions -storeDocvectors -storeContents -storeRaw
```

Once indexing is complete, you can query in Solr at [`http://localhost:8983/solr/#/cord19/query`](http://localhost:8983/solr/#/cord19/query).

>>>>>>> 2b8453c9
## Pre-Built Indexes (All Versions)

All versions of pre-built indexes:

| Version    | Type      | Size  | Link | Checksum |
|:-----------|:----------|:------|:-----|:---------|
| 2020-05-26 | Abstract  |  1.7G | [[Dropbox]](https://www.dropbox.com/s/w1q4dqe6fz3derg/lucene-index-cord19-abstract-2020-05-26.tar.gz)  | `2dc054f4ca7db281e9f5e0d4836df14c`
| 2020-05-26 | Full-Text |  3.3G | [[Dropbox]](https://www.dropbox.com/s/ro8qb6al692po1r/lucene-index-cord19-full-text-2020-05-26.tar.gz) | `9b9fd4b97f75fa295e3345d0cf7914e3`
| 2020-05-26 | Paragraph |  4.7G | [[Dropbox]](https://www.dropbox.com/s/ng4hwlr9414o4ju/lucene-index-cord19-paragraph-2020-05-26.tar.gz) | `72eb265c1c9983f02f1e79a2ba19befb`
| 2020-05-19 | Abstract  |  1.7G | [[Dropbox]](https://www.dropbox.com/s/3ld34ms35zfb4m9/lucene-index-cord19-abstract-2020-05-19.tar.gz)  | `37bb97d0c41d650ba8e135fd75ae8fd8`
| 2020-05-19 | Full-Text |  3.3G | [[Dropbox]](https://www.dropbox.com/s/qih3tjsir3xulrn/lucene-index-cord19-full-text-2020-05-19.tar.gz) | `f5711915a66cd2b511e0fb8d03e4c325`
| 2020-05-19 | Paragraph |  4.9G | [[Dropbox]](https://www.dropbox.com/s/7z8szogu5neuhqe/lucene-index-cord19-paragraph-2020-05-19.tar.gz) | `012ab1f804382b2275c433a74d7d31f2`
| 2020-05-12 | Abstract  |  1.3G | [[Dropbox]](https://www.dropbox.com/s/jbgvryz6njbfzzp/lucene-index-cord19-abstract-2020-05-12.tar.gz)  | `dfd09e70cd672bbe15a63437351e1f74`
| 2020-05-12 | Full-Text |  2.5G | [[Dropbox]](https://www.dropbox.com/s/2ip7ldupwtbq3pb/lucene-index-cord19-full-text-2020-05-12.tar.gz) | `5b914e8ae579195185cf28a60051236d`
| 2020-05-12 | Paragraph |  3.6G | [[Dropbox]](https://www.dropbox.com/s/s3bylw97cf0t2wq/lucene-index-cord19-paragraph-2020-05-12.tar.gz) | `a2cb36762078ef9373f0ddaf52618e7f`
| 2020-05-01 | Abstract  |  1.2G | [[Dropbox]](https://www.dropbox.com/s/wxjoe4g71zt5za2/lucene-index-cord19-abstract-2020-05-01.tar.gz)  | `a06e71a98a68d31148cb0e97e70a2ee1`
| 2020-05-01 | Full-Text |  2.4G | [[Dropbox]](https://www.dropbox.com/s/di27r5o2g5kat5k/lucene-index-cord19-full-text-2020-05-01.tar.gz) | `e7eca1b976cdf2cd80e908c9ac2263cb`
| 2020-05-01 | Paragraph |  3.6G | [[Dropbox]](https://www.dropbox.com/s/6ib71scm925mclk/lucene-index-cord19-paragraph-2020-05-01.tar.gz) | `8f9321757a03985ac1c1952b2fff2c7d`
| 2020-04-24 | Abstract  |  1.3G | [[Dropbox]](https://www.dropbox.com/s/ntfg6ykr3ed3acn/lucene-index-cord19-abstract-2020-04-24.tar.gz)  | `93540ae00e166ee433db7531e1bb51c8`
| 2020-04-24 | Full-Text |  2.4G | [[Dropbox]](https://www.dropbox.com/s/twb1defsb19ss4x/lucene-index-cord19-full-text-2020-04-24.tar.gz) | `fa927b0fc9cf1cd382413039cdc7b736`
| 2020-04-24 | Paragraph |  5.0G | [[Dropbox]](https://www.dropbox.com/s/xg2b4aapjvmx3ve/lucene-index-cord19-paragraph-2020-04-24.tar.gz) | `7c6de6298e0430b8adb3e03310db32d8`
| 2020-04-17 | Abstract  |  1.2G | [[Dropbox]](https://www.dropbox.com/s/xogxcrvyx75vxoj/lucene-index-covid-2020-04-17.tar.gz)            | `d57b17eadb1b44fc336b4121c139a598`
| 2020-04-17 | Full-Text |  2.2G | [[Dropbox]](https://www.dropbox.com/s/gs054ecxna5xm0f/lucene-index-covid-full-text-2020-04-17.tar.gz)  | `677546e0a1b7855a48eee8b6fbd7d7af`
| 2020-04-17 | Paragraph |  4.7G | [[Dropbox]](https://www.dropbox.com/s/u3a0z53pdaxekfe/lucene-index-covid-paragraph-2020-04-17.tar.gz)  | `c11e46230b744a46747f84e49acc9c2b`
| 2020-04-10 | Abstract  |  1.2G | [[Dropbox]](https://www.dropbox.com/s/j55t617yhvmegy8/lucene-index-covid-2020-04-10.tar.gz)            | `ec239d56498c0e7b74e3b41e1ce5d42a`
| 2020-04-10 | Full-Text |  3.3G | [[Dropbox]](https://www.dropbox.com/s/gtq2c3xq81mjowk/lucene-index-covid-full-text-2020-04-10.tar.gz)  | `401a6f5583b0f05340c73fbbeb3279c8`
| 2020-04-10 | Paragraph |  3.4G | [[Dropbox]](https://www.dropbox.com/s/ivk87journyajw3/lucene-index-covid-paragraph-2020-04-10.tar.gz)  | `8b87a2c55bc0a15b87f11e796860216a`
| 2020-04-03 | Abstract  |  1.1G | [[Dropbox]](https://www.dropbox.com/s/d6v9fensyi7q3gb/lucene-index-covid-2020-04-03.tar.gz)            | `5d0d222e746d522a75f94240f5ab9f23`
| 2020-04-03 | Full-Text |  3.0G | [[Dropbox]](https://www.dropbox.com/s/abhuqks7aa1xs79/lucene-index-covid-full-text-2020-04-03.tar.gz)  | `9aafb86fec39e0882bd9ef0688d7a9cc`
| 2020-04-03 | Paragraph |  3.1G | [[Dropbox]](https://www.dropbox.com/s/rfzxrrstwlck4wh/lucene-index-covid-paragraph-2020-04-03.tar.gz)  | `523894cfb52fc51c4202e76af79e1b10`
| 2020-03-27 | Abstract  |  1.1G | [[Dropbox]](https://www.dropbox.com/s/j1epbu4ufunbbzv/lucene-index-covid-2020-03-27.tar.gz)            | `c5f7247e921c80f41ac6b54ff38eb229`
| 2020-03-27 | Full-Text |  2.9G | [[Dropbox]](https://www.dropbox.com/s/hjsf7qldn4t10vm/lucene-index-covid-full-text-2020-03-27.tar.gz)  | `3c126344f9711720e6cf627c9bc415eb`
| 2020-03-27 | Paragraph |  3.1G | [[Dropbox]](https://www.dropbox.com/s/o95pehyzem0yalp/lucene-index-covid-paragraph-2020-03-27.tar.gz)  | `8e02de859317918af4829c6188a89086`
| 2020-03-20 | Abstract  |  1.0G | [[Dropbox]](https://www.dropbox.com/s/uvjwgy4re2myq5s/lucene-index-covid-2020-03-20.tar.gz)            | `281c632034643665d52a544fed23807a`
| 2020-03-20 | Full-Text |  2.6G | [[Dropbox]](https://www.dropbox.com/s/w74nmpmvdgw7o00/lucene-index-covid-full-text-2020-03-20.tar.gz)  | `30cae90b85fa8f1b53acaa62413756e3`
| 2020-03-20 | Paragraph |  2.9G | [[Dropbox]](https://www.dropbox.com/s/evnhj2ylo02m03f/lucene-index-covid-paragraph-2020-03-20.tar.gz)  | `4c78e9ede690dbfac13e25e634c70ae4`

## Known Issues

+ Release of 2020/05/19: Missing URLs for several articles due to a known issue with the CORD-19 dataset release.<|MERGE_RESOLUTION|>--- conflicted
+++ resolved
@@ -142,67 +142,6 @@
 The suffix of the `docid`, `.XXXXX` identifies which paragraph is being indexed.
 The original raw JSON full text is stored in the `raw` field of `docid` (without the suffix).
 
-<<<<<<< HEAD
-=======
-
-## Indexing into Solr
-
-From the Solr [archives](https://archive.apache.org/dist/lucene/solr/), download the Solr (non `-src`) version that matches Anserini's [Lucene version](https://github.com/castorini/anserini/blob/master/pom.xml#L36) to the `anserini/` directory.
-
-Extract the archive:
-
-```bash
-mkdir solrini && tar -zxvf solr*.tgz -C solrini --strip-components=1
-```
-
-Start Solr (adjust memory usage with `-m` as appropriate):
-
-```
-solrini/bin/solr start -c -m 8G
-```
-
-Run the Solr bootstrap script to copy the Anserini JAR into Solr's classpath and upload the configsets to Solr's internal ZooKeeper:
-
-```
-pushd src/main/resources/solr && ./solr.sh ../../../../solrini localhost:9983 && popd
-```
-
-Solr should now be available at [http://localhost:8983/](http://localhost:8983/) for browsing.
-
-Next, create the collection:
-
-```
-solrini/bin/solr create -n anserini -c cord19
-```
-
-Adjust the schema (if there are errors, follow the instructions below and come back):
-
-```
-curl -X POST -H 'Content-type:application/json' --data-binary @src/main/resources/solr/schemas/covid.json http://localhost:8983/solr/cord19/schema
-```
-
-*Note:* if there are errors from field conflicts, you'll need to reset the configset and recreate the collection (select [All] for the fields to replace):
-```
-solrini/bin/solr delete -c cord19
-pushd src/main/resources/solr && ./solr.sh ../../../../solrini localhost:9983 && popd
-solrini/bin/solr create -n anserini -c cord19
-```
-
-We can now index into Solr:
-
-```
-DATE=2020-05-26
-DATA_DIR=./cord19-"${DATE}"
-
-sh target/appassembler/bin/IndexCollection -collection Cord19AbstractCollection -generator Cord19Generator \
-   -threads 8 -input "${DATA_DIR}" \
-   -solr -solr.index cord19 -solr.zkUrl localhost:9983 \
-   -storePositions -storeDocvectors -storeContents -storeRaw
-```
-
-Once indexing is complete, you can query in Solr at [`http://localhost:8983/solr/#/cord19/query`](http://localhost:8983/solr/#/cord19/query).
-
->>>>>>> 2b8453c9
 ## Pre-Built Indexes (All Versions)
 
 All versions of pre-built indexes:
