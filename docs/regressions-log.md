--- conflicted
+++ resolved
@@ -7,11 +7,7 @@
 
 + commit [`b58c85`](https://github.com/castorini/anserini/commit/b58c8559b4fc473e857b9ce5ca73523d8d017b41) (06/14/2021)
 
-<<<<<<< HEAD
-Overhaul of regressions for MS MARCO {passage, doc} and DL {19, 20}:
-=======
 Overhauled regressions for MS MARCO {passage, doc} and DL {19, 20}:
->>>>>>> 5e8743f2
 + MS MARCO passage + {doc2query, docTTTTTquery}
 + MS MARCO doc {per-doc, per-passage} x {doc2query, docTTTTTquery}
 + {DL19, DL20} passage + {doc2query, docTTTTTquery}
