--- conflicted
+++ resolved
@@ -88,22 +88,12 @@
 
 MAP                                     | BM25      | BM25+RM3  | BM25+AX   | QL        | QL+RM3    | QL+AX     |
 :---------------------------------------|-----------|-----------|-----------|-----------|-----------|-----------|
-<<<<<<< HEAD
 [TREC 2013 Microblog Track](http://trec.nist.gov/data/microblog2013.html)| 0.2371    | 0.2441    | 0.2855    | 0.2602    | 0.2814    | 0.3152    |
 [TREC 2014 Microblog Track](http://trec.nist.gov/data/microblog2014.html)| 0.3931    | 0.4079    | 0.4796    | 0.4181    | 0.4641    | 0.4965    |
-=======
-[TREC 2013 Microblog Track](http://trec.nist.gov/data/microblog2013.html)| 0.2306    | 0.2356    | 0.2770    | 0.2599    | 0.2796    | 0.3167    |
-[TREC 2014 Microblog Track](http://trec.nist.gov/data/microblog2014.html)| 0.3836    | 0.4036    | 0.4673    | 0.4184    | 0.4763    | 0.4943    |
->>>>>>> 8f263eda
 
 
 P30                                     | BM25      | BM25+RM3  | BM25+AX   | QL        | QL+RM3    | QL+AX     |
 :---------------------------------------|-----------|-----------|-----------|-----------|-----------|-----------|
-<<<<<<< HEAD
 [TREC 2013 Microblog Track](http://trec.nist.gov/data/microblog2013.html)| 0.4339    | 0.4344    | 0.4728    | 0.4561    | 0.4689    | 0.5078    |
 [TREC 2014 Microblog Track](http://trec.nist.gov/data/microblog2014.html)| 0.6212    | 0.6067    | 0.6648    | 0.6430    | 0.6424    | 0.6727    |
-=======
-[TREC 2013 Microblog Track](http://trec.nist.gov/data/microblog2013.html)| 0.4222    | 0.4044    | 0.4611    | 0.4517    | 0.4600    | 0.5117    |
-[TREC 2014 Microblog Track](http://trec.nist.gov/data/microblog2014.html)| 0.6176    | 0.6061    | 0.6479    | 0.6424    | 0.6606    | 0.6770    |
->>>>>>> 8f263eda
 
