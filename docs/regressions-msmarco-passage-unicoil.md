# Anserini Regressions: MS MARCO Passage Ranking

**Model**: uniCOIL (with doc2query-T5 expansions)

This page describes regression experiments, integrated into Anserini's regression testing framework, using uniCOIL (with doc2query-T5 expansions) on the [MS MARCO passage ranking task](https://github.com/microsoft/MSMARCO-Passage-Ranking).
The uniCOIL model is described in the following paper:

> Jimmy Lin and Xueguang Ma. [A Few Brief Notes on DeepImpact, COIL, and a Conceptual Framework for Information Retrieval Techniques.](https://arxiv.org/abs/2106.14807) _arXiv:2106.14807_.

The exact configurations for these regressions are stored in [this YAML file](../src/main/resources/regression/msmarco-passage-unicoil.yaml).
Note that this page is automatically generated from [this template](../src/main/resources/docgen/templates/msmarco-passage-unicoil.template) as part of Anserini's regression pipeline, so do not modify this page directly; modify the template instead and then run `bin/build.sh` to rebuild the documentation.

From one of our Waterloo servers (e.g., `orca`), the following command will perform the complete regression, end to end:

```bash
python src/main/python/run_regression.py --index --verify --search --regression msmarco-passage-unicoil
```

We make available a version of the MS MARCO passage corpus that has already been processed with uniCOIL, i.e., we have applied doc2query-T5 expansions, performed model inference on every document, and stored the output sparse vectors.
Thus, no neural inference is involved.

From any machine, the following command will download the corpus and perform the complete regression, end to end:

```bash
python src/main/python/run_regression.py --download --index --verify --search --regression msmarco-passage-unicoil
```

The `run_regression.py` script automates the following steps, but if you want to perform each step manually, simply copy/paste from the commands below and you'll obtain the same regression results.

## Corpus Download

Download the corpus and unpack into `collections/`:

```bash
wget https://rgw.cs.uwaterloo.ca/JIMMYLIN-bucket0/data/msmarco-passage-unicoil.tar -P collections/
tar xvf collections/msmarco-passage-unicoil.tar -C collections/
```

To confirm, `msmarco-passage-unicoil.tar` is 3.4 GB and has MD5 checksum `78eef752c78c8691f7d61600ceed306f`.
With the corpus downloaded, the following command will perform the remaining steps below:

```bash
python src/main/python/run_regression.py --index --verify --search --regression msmarco-passage-unicoil \
  --corpus-path collections/msmarco-passage-unicoil
```

## Indexing

Sample indexing command:

```bash
target/appassembler/bin/IndexCollection \
  -collection JsonVectorCollection \
  -input /path/to/msmarco-passage-unicoil \
  -index indexes/lucene-index.msmarco-passage-unicoil/ \
  -generator DefaultLuceneDocumentGenerator \
  -threads 16 -impact -pretokenized -storeDocvectors \
  >& logs/log.msmarco-passage-unicoil &
```

The path `/path/to/msmarco-passage-unicoil/` should point to the corpus downloaded above.

The important indexing options to note here are `-impact -pretokenized`: the first tells Anserini not to encode BM25 doclengths into Lucene's norms (which is the default) and the second option says not to apply any additional tokenization on the uniCOIL tokens.
Upon completion, we should have an index with 8,841,823 documents.

For additional details, see explanation of [common indexing options](common-indexing-options.md).

## Retrieval

Topics and qrels are stored in [`src/main/resources/topics-and-qrels/`](../src/main/resources/topics-and-qrels/).
The regression experiments here evaluate on the 6980 dev set questions; see [this page](experiments-msmarco-passage.md) for more details.

After indexing has completed, you should be able to perform retrieval as follows:

```bash
target/appassembler/bin/SearchCollection \
  -index indexes/lucene-index.msmarco-passage-unicoil/ \
  -topics src/main/resources/topics-and-qrels/topics.msmarco-passage.dev-subset.unicoil.tsv.gz \
  -topicreader TsvInt \
  -output runs/run.msmarco-passage-unicoil.unicoil.topics.msmarco-passage.dev-subset.unicoil.txt \
  -impact -pretokenized &

target/appassembler/bin/SearchCollection \
  -index indexes/lucene-index.msmarco-passage-unicoil/ \
  -topics src/main/resources/topics-and-qrels/topics.msmarco-passage.dev-subset.unicoil.tsv.gz \
  -topicreader TsvInt \
  -output runs/run.msmarco-passage-unicoil.rm3.topics.msmarco-passage.dev-subset.unicoil.txt \
  -impact -pretokenized -rm3 &

target/appassembler/bin/SearchCollection \
  -index indexes/lucene-index.msmarco-passage-unicoil/ \
  -topics src/main/resources/topics-and-qrels/topics.msmarco-passage.dev-subset.unicoil.tsv.gz \
  -topicreader TsvInt \
  -output runs/run.msmarco-passage-unicoil.rocchio.topics.msmarco-passage.dev-subset.unicoil.txt \
  -impact -pretokenized -rocchio &
```

Evaluation can be performed using `trec_eval`:

```bash
tools/eval/trec_eval.9.0.4/trec_eval -c -m map src/main/resources/topics-and-qrels/qrels.msmarco-passage.dev-subset.txt runs/run.msmarco-passage-unicoil.unicoil.topics.msmarco-passage.dev-subset.unicoil.txt
tools/eval/trec_eval.9.0.4/trec_eval -c -M 10 -m recip_rank src/main/resources/topics-and-qrels/qrels.msmarco-passage.dev-subset.txt runs/run.msmarco-passage-unicoil.unicoil.topics.msmarco-passage.dev-subset.unicoil.txt
tools/eval/trec_eval.9.0.4/trec_eval -c -m recall.100 src/main/resources/topics-and-qrels/qrels.msmarco-passage.dev-subset.txt runs/run.msmarco-passage-unicoil.unicoil.topics.msmarco-passage.dev-subset.unicoil.txt
tools/eval/trec_eval.9.0.4/trec_eval -c -m recall.1000 src/main/resources/topics-and-qrels/qrels.msmarco-passage.dev-subset.txt runs/run.msmarco-passage-unicoil.unicoil.topics.msmarco-passage.dev-subset.unicoil.txt

tools/eval/trec_eval.9.0.4/trec_eval -c -m map src/main/resources/topics-and-qrels/qrels.msmarco-passage.dev-subset.txt runs/run.msmarco-passage-unicoil.rm3.topics.msmarco-passage.dev-subset.unicoil.txt
tools/eval/trec_eval.9.0.4/trec_eval -c -M 10 -m recip_rank src/main/resources/topics-and-qrels/qrels.msmarco-passage.dev-subset.txt runs/run.msmarco-passage-unicoil.rm3.topics.msmarco-passage.dev-subset.unicoil.txt
tools/eval/trec_eval.9.0.4/trec_eval -c -m recall.100 src/main/resources/topics-and-qrels/qrels.msmarco-passage.dev-subset.txt runs/run.msmarco-passage-unicoil.rm3.topics.msmarco-passage.dev-subset.unicoil.txt
tools/eval/trec_eval.9.0.4/trec_eval -c -m recall.1000 src/main/resources/topics-and-qrels/qrels.msmarco-passage.dev-subset.txt runs/run.msmarco-passage-unicoil.rm3.topics.msmarco-passage.dev-subset.unicoil.txt

tools/eval/trec_eval.9.0.4/trec_eval -c -m map src/main/resources/topics-and-qrels/qrels.msmarco-passage.dev-subset.txt runs/run.msmarco-passage-unicoil.rocchio.topics.msmarco-passage.dev-subset.unicoil.txt
tools/eval/trec_eval.9.0.4/trec_eval -c -M 10 -m recip_rank src/main/resources/topics-and-qrels/qrels.msmarco-passage.dev-subset.txt runs/run.msmarco-passage-unicoil.rocchio.topics.msmarco-passage.dev-subset.unicoil.txt
tools/eval/trec_eval.9.0.4/trec_eval -c -m recall.100 src/main/resources/topics-and-qrels/qrels.msmarco-passage.dev-subset.txt runs/run.msmarco-passage-unicoil.rocchio.topics.msmarco-passage.dev-subset.unicoil.txt
tools/eval/trec_eval.9.0.4/trec_eval -c -m recall.1000 src/main/resources/topics-and-qrels/qrels.msmarco-passage.dev-subset.txt runs/run.msmarco-passage-unicoil.rocchio.topics.msmarco-passage.dev-subset.unicoil.txt
```

## Effectiveness

With the above commands, you should be able to reproduce the following results:

| **AP@1000**                                                                                                  | **uniCOIL (with doc2query-T5 expansions)**| **+RM3**  | **+Rocchio**|
|:-------------------------------------------------------------------------------------------------------------|-----------|-----------|-----------|
| [MS MARCO Passage: Dev](https://github.com/microsoft/MSMARCO-Passage-Ranking)                                | 0.3574    | 0.2918    | 0.2950    |
| **RR@10**                                                                                                    | **uniCOIL (with doc2query-T5 expansions)**| **+RM3**  | **+Rocchio**|
| [MS MARCO Passage: Dev](https://github.com/microsoft/MSMARCO-Passage-Ranking)                                | 0.3516    | 0.2836    | 0.2869    |
| **R@100**                                                                                                    | **uniCOIL (with doc2query-T5 expansions)**| **+RM3**  | **+Rocchio**|
| [MS MARCO Passage: Dev](https://github.com/microsoft/MSMARCO-Passage-Ranking)                                | 0.8609    | 0.8425    | 0.8525    |
| **R@1000**                                                                                                   | **uniCOIL (with doc2query-T5 expansions)**| **+RM3**  | **+Rocchio**|
| [MS MARCO Passage: Dev](https://github.com/microsoft/MSMARCO-Passage-Ranking)                                | 0.9582    | 0.9603    | 0.9630    |

The above runs are in TREC output format and evaluated with `trec_eval`.
In order to reproduce results reported in the paper, we need to convert to MS MARCO output format and then evaluate:

```bash
python tools/scripts/msmarco/convert_trec_to_msmarco_run.py \
   --input runs/run.msmarco-passage-unicoil.unicoil.topics.msmarco-passage.dev-subset.unicoil.txt \
   --output runs/run.msmarco-passage-unicoil.unicoil.topics.msmarco-passage.dev-subset.unicoil.tsv --quiet

python tools/scripts/msmarco/msmarco_passage_eval.py \
   tools/topics-and-qrels/qrels.msmarco-passage.dev-subset.txt \
   runs/run.msmarco-passage-unicoil.unicoil.topics.msmarco-passage.dev-subset.unicoil.tsv
```

The results should be as follows:

```
#####################
MRR @10: 0.35155222404147896
QueriesRanked: 6980
#####################
```

This corresponds to the effectiveness reported in the paper and also the run named "uniCOIL-d2q" on the official MS MARCO Passage Ranking Leaderboard, submitted 2021/09/22.

## Reproduction Log[*](reproducibility.md)

To add to this reproduction log, modify [this template](../src/main/resources/docgen/templates/msmarco-passage-unicoil.template) and run `bin/build.sh` to rebuild the documentation.

+ Results reproduced by [@lintool](https://github.com/lintool) on 2021-06-28 (commit [`1550683`](https://github.com/castorini/anserini/commit/1550683e41cefe89b7e67c0a5f0e147bc70dfcda))
+ Results reproduced by [@JMMackenzie](https://github.com/JMMackenzie) on 2021-07-02 (commit [`e4c5127`](https://github.com/castorini/anserini/commit/e4c51278d375ebad9aa2bf9bde66cab32260d6b4))
+ Results reproduced by [@amallia](https://github.com/amallia) on 2021-07-14 (commit [`dad4b82`](https://github.com/castorini/anserini/commit/dad4b82cba2d879ae20147b2abdd04564331ea6f))
+ Results reproduced by [@ArvinZhuang](https://github.com/ArvinZhuang) on 2021-07-16 (commit [`43ad899`](https://github.com/castorini/anserini/commit/43ad899337ac5e3b219d899bb218c4bcae18b1e6))
+ Results reproduced by [@yuki617](https://github.com/yuki617) on 2022-02-16 (commit [`c7614d2`](https://github.com/castorini/anserini/commit/c7614d212a8f7744b2e7071fd5819c058ab6a09c))
+ Results reproduced by [@mayankanand007](https://github.com/mayankanand007) on 2022-02-23 (commit [`6a70804`](https://github.com/castorini/anserini/commit/6a708047f71528f7d516c0dd45485204a36e6b1d))
+ Results reproduced by [@manveertamber](https://github.com/manveertamber) on 2022-02-25 (commit [`7472d86`](https://github.com/castorini/anserini/commit/7472d862c7311bc8bbd30655c940d6396e27c223))
<<<<<<< HEAD
+ Results reproduced by [@jh8liang](https://github.com/jh8liang) on 2022-05-29 (commit [`055eb2e`](https://github.com/castorini/anserini/commit/055eb2e53fb3c370e4b377f3656c585822e56ca6))
=======
+ Results reproduced by [@lintool](https://github.com/lintool) on 2022-06-06 (commit [`236b386`](https://github.com/castorini/anserini/commit/236b386ddc11d292b4b736162b59488a02236d6c))
>>>>>>> 1b6adabb
<|MERGE_RESOLUTION|>--- conflicted
+++ resolved
@@ -118,15 +118,15 @@
 
 With the above commands, you should be able to reproduce the following results:
 
-| **AP@1000**                                                                                                  | **uniCOIL (with doc2query-T5 expansions)**| **+RM3**  | **+Rocchio**|
-|:-------------------------------------------------------------------------------------------------------------|-----------|-----------|-----------|
-| [MS MARCO Passage: Dev](https://github.com/microsoft/MSMARCO-Passage-Ranking)                                | 0.3574    | 0.2918    | 0.2950    |
-| **RR@10**                                                                                                    | **uniCOIL (with doc2query-T5 expansions)**| **+RM3**  | **+Rocchio**|
-| [MS MARCO Passage: Dev](https://github.com/microsoft/MSMARCO-Passage-Ranking)                                | 0.3516    | 0.2836    | 0.2869    |
-| **R@100**                                                                                                    | **uniCOIL (with doc2query-T5 expansions)**| **+RM3**  | **+Rocchio**|
-| [MS MARCO Passage: Dev](https://github.com/microsoft/MSMARCO-Passage-Ranking)                                | 0.8609    | 0.8425    | 0.8525    |
-| **R@1000**                                                                                                   | **uniCOIL (with doc2query-T5 expansions)**| **+RM3**  | **+Rocchio**|
-| [MS MARCO Passage: Dev](https://github.com/microsoft/MSMARCO-Passage-Ranking)                                | 0.9582    | 0.9603    | 0.9630    |
+| **AP@1000**                                                                   | **uniCOIL (with doc2query-T5 expansions)** | **+RM3** | **+Rocchio** |
+| :---------------------------------------------------------------------------- | ------------------------------------------ | -------- | ------------ |
+| [MS MARCO Passage: Dev](https://github.com/microsoft/MSMARCO-Passage-Ranking) | 0.3574                                     | 0.2918   | 0.2950       |
+| **RR@10**                                                                     | **uniCOIL (with doc2query-T5 expansions)** | **+RM3** | **+Rocchio** |
+| [MS MARCO Passage: Dev](https://github.com/microsoft/MSMARCO-Passage-Ranking) | 0.3516                                     | 0.2836   | 0.2869       |
+| **R@100**                                                                     | **uniCOIL (with doc2query-T5 expansions)** | **+RM3** | **+Rocchio** |
+| [MS MARCO Passage: Dev](https://github.com/microsoft/MSMARCO-Passage-Ranking) | 0.8609                                     | 0.8425   | 0.8525       |
+| **R@1000**                                                                    | **uniCOIL (with doc2query-T5 expansions)** | **+RM3** | **+Rocchio** |
+| [MS MARCO Passage: Dev](https://github.com/microsoft/MSMARCO-Passage-Ranking) | 0.9582                                     | 0.9603   | 0.9630       |
 
 The above runs are in TREC output format and evaluated with `trec_eval`.
 In order to reproduce results reported in the paper, we need to convert to MS MARCO output format and then evaluate:
@@ -152,19 +152,16 @@
 
 This corresponds to the effectiveness reported in the paper and also the run named "uniCOIL-d2q" on the official MS MARCO Passage Ranking Leaderboard, submitted 2021/09/22.
 
-## Reproduction Log[*](reproducibility.md)
+## Reproduction Log[\*](reproducibility.md)
 
 To add to this reproduction log, modify [this template](../src/main/resources/docgen/templates/msmarco-passage-unicoil.template) and run `bin/build.sh` to rebuild the documentation.
 
-+ Results reproduced by [@lintool](https://github.com/lintool) on 2021-06-28 (commit [`1550683`](https://github.com/castorini/anserini/commit/1550683e41cefe89b7e67c0a5f0e147bc70dfcda))
-+ Results reproduced by [@JMMackenzie](https://github.com/JMMackenzie) on 2021-07-02 (commit [`e4c5127`](https://github.com/castorini/anserini/commit/e4c51278d375ebad9aa2bf9bde66cab32260d6b4))
-+ Results reproduced by [@amallia](https://github.com/amallia) on 2021-07-14 (commit [`dad4b82`](https://github.com/castorini/anserini/commit/dad4b82cba2d879ae20147b2abdd04564331ea6f))
-+ Results reproduced by [@ArvinZhuang](https://github.com/ArvinZhuang) on 2021-07-16 (commit [`43ad899`](https://github.com/castorini/anserini/commit/43ad899337ac5e3b219d899bb218c4bcae18b1e6))
-+ Results reproduced by [@yuki617](https://github.com/yuki617) on 2022-02-16 (commit [`c7614d2`](https://github.com/castorini/anserini/commit/c7614d212a8f7744b2e7071fd5819c058ab6a09c))
-+ Results reproduced by [@mayankanand007](https://github.com/mayankanand007) on 2022-02-23 (commit [`6a70804`](https://github.com/castorini/anserini/commit/6a708047f71528f7d516c0dd45485204a36e6b1d))
-+ Results reproduced by [@manveertamber](https://github.com/manveertamber) on 2022-02-25 (commit [`7472d86`](https://github.com/castorini/anserini/commit/7472d862c7311bc8bbd30655c940d6396e27c223))
-<<<<<<< HEAD
-+ Results reproduced by [@jh8liang](https://github.com/jh8liang) on 2022-05-29 (commit [`055eb2e`](https://github.com/castorini/anserini/commit/055eb2e53fb3c370e4b377f3656c585822e56ca6))
-=======
-+ Results reproduced by [@lintool](https://github.com/lintool) on 2022-06-06 (commit [`236b386`](https://github.com/castorini/anserini/commit/236b386ddc11d292b4b736162b59488a02236d6c))
->>>>>>> 1b6adabb
+- Results reproduced by [@lintool](https://github.com/lintool) on 2021-06-28 (commit [`1550683`](https://github.com/castorini/anserini/commit/1550683e41cefe89b7e67c0a5f0e147bc70dfcda))
+- Results reproduced by [@JMMackenzie](https://github.com/JMMackenzie) on 2021-07-02 (commit [`e4c5127`](https://github.com/castorini/anserini/commit/e4c51278d375ebad9aa2bf9bde66cab32260d6b4))
+- Results reproduced by [@amallia](https://github.com/amallia) on 2021-07-14 (commit [`dad4b82`](https://github.com/castorini/anserini/commit/dad4b82cba2d879ae20147b2abdd04564331ea6f))
+- Results reproduced by [@ArvinZhuang](https://github.com/ArvinZhuang) on 2021-07-16 (commit [`43ad899`](https://github.com/castorini/anserini/commit/43ad899337ac5e3b219d899bb218c4bcae18b1e6))
+- Results reproduced by [@yuki617](https://github.com/yuki617) on 2022-02-16 (commit [`c7614d2`](https://github.com/castorini/anserini/commit/c7614d212a8f7744b2e7071fd5819c058ab6a09c))
+- Results reproduced by [@mayankanand007](https://github.com/mayankanand007) on 2022-02-23 (commit [`6a70804`](https://github.com/castorini/anserini/commit/6a708047f71528f7d516c0dd45485204a36e6b1d))
+- Results reproduced by [@manveertamber](https://github.com/manveertamber) on 2022-02-25 (commit [`7472d86`](https://github.com/castorini/anserini/commit/7472d862c7311bc8bbd30655c940d6396e27c223))
+- Results reproduced by [@jh8liang](https://github.com/jh8liang) on 2022-05-29 (commit [`055eb2e`](https://github.com/castorini/anserini/commit/055eb2e53fb3c370e4b377f3656c585822e56ca6))
+- Results reproduced by [@lintool](https://github.com/lintool) on 2022-06-06 (commit [`236b386`](https://github.com/castorini/anserini/commit/236b386ddc11d292b4b736162b59488a02236d6c))