--- conflicted
+++ resolved
@@ -81,16 +81,7 @@
 The above retrieval command automatically downloads the HNSW index for the MS MARCO passage collection.
 Beware, it's 26 GB.
 
-<<<<<<< HEAD
-```bash
-% du -h ~/.cache/pyserini/indexes/lucene-hnsw.msmarco-v1-passage.bge-base-en-v1.5.20240117.53514b.00a577f689d90f95e6c5611438b0af3d
-26G	~/.cache/pyserini/indexes/lucene-hnsw.msmarco-v1-passage.bge-base-en-v1.5.20240117.53514b.00a577f689d90f95e6c5611438b0af3d
-```
-
-For reference: on a circa 2022 MacBook Air with an Apple M2 processor and 24 GB RAM, the retrieval run takes around X minutes.
-=======
 For reference, on a circa 2022 MacBook Air with an Apple M2 processor and 24 GB RAM, the retrieval run takes around 4 minutes.
->>>>>>> 7d92542f
 
 Let's compute the MRR@10 score:
 
