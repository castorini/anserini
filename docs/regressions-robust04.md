--- conflicted
+++ resolved
@@ -78,20 +78,12 @@
 
 MAP                                     | BM25      | +RM3      | +Ax       | QL        | +RM3      | +Ax       |
 :---------------------------------------|-----------|-----------|-----------|-----------|-----------|-----------|
-<<<<<<< HEAD
-[TREC 2004 Robust Track Topics](http://trec.nist.gov/data/robust/04.testset.gz)| 0.2531    | 0.2920    | 0.2896    | 0.2467    | 0.2763    | 0.2774    |
-=======
-[TREC 2004 Robust Track Topics](../src/main/resources/topics-and-qrels/topics.robust04.txt)| 0.2531    | 0.2903    | 0.2896    | 0.2467    | 0.2747    | 0.2774    |
->>>>>>> c44f4d34
+[TREC 2004 Robust Track Topics](../src/main/resources/topics-and-qrels/topics.robust04.txt)| 0.2531    | 0.2920    | 0.2896    | 0.2467    | 0.2763    | 0.2774    |
 
 
 P30                                     | BM25      | +RM3      | +Ax       | QL        | +RM3      | +Ax       |
 :---------------------------------------|-----------|-----------|-----------|-----------|-----------|-----------|
-<<<<<<< HEAD
-[TREC 2004 Robust Track Topics](http://trec.nist.gov/data/robust/04.testset.gz)| 0.3102    | 0.3356    | 0.3333    | 0.3079    | 0.3225    | 0.3229    |
-=======
-[TREC 2004 Robust Track Topics](../src/main/resources/topics-and-qrels/topics.robust04.txt)| 0.3102    | 0.3365    | 0.3333    | 0.3079    | 0.3232    | 0.3229    |
->>>>>>> c44f4d34
+[TREC 2004 Robust Track Topics](../src/main/resources/topics-and-qrels/topics.robust04.txt)| 0.3102    | 0.3356    | 0.3333    | 0.3079    | 0.3225    | 0.3229    |
 
 
 
