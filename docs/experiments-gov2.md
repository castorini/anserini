# Anserini: Experiments on [Gov2](http://ir.dcs.gla.ac.uk/test_collections/gov2-summary.htm)

## Indexing

Typical indexing command:

```
nohup sh target/appassembler/bin/IndexCollection -collection TrecwebCollection \
-generator JsoupGenerator -threads 44 -input /path/to/gov2 -index \
lucene-index.gov2.pos+docvectors -storePositions -storeDocvectors -storeRawDocs \
>& log.gov2.pos+docvectors+rawdocs &
```

The directory `/path/to/gov2/` should be the root directory of Gov2 collection, i.e., `ls /path/to/gov2/` should bring up a bunch of subdirectories, `GX000` to `GX272`.

For additional details, see explanation of [common indexing options](common-indexing-options.md).

## Retrieval

Topics and qrels are stored in `src/main/resources/topics-and-qrels/`, downloaded from NIST:

+ `topics.701-750.txt`: [Topics 701-750 (TREC 2004 Terabyte Track)](http://trec.nist.gov/data/terabyte/04/04topics.701-750.txt)
+ `topics.751-800.txt`: [Topics 751-800 (TREC 2005 Terabyte Track)](http://trec.nist.gov/data/terabyte/05/05.topics.751-800.txt)
+ `topics.801-850.txt`: [Topics 801-850 (TREC 2006 Terabyte Track)](http://trec.nist.gov/data/terabyte/06/06.topics.801-850.txt)
+ `qrels.701-750.txt`: [qrels for Topics 701-750 (TREC 2004 Terabyte Track)](http://trec.nist.gov/data/terabyte/04/04.qrels.12-Nov-04)
+ `qrels.751-800.txt`: [qrels for Topics 751-800 (TREC 2005 Terabyte Track)](http://trec.nist.gov/data/terabyte/05/05.adhoc_qrels)
+ `qrels.801-850.txt`: [qrels for Topics 801-850 (TREC 2006 Terabyte Track)](http://trec.nist.gov/data/terabyte/06/qrels.tb06.top50)

After indexing has completed, you should be able to perform retrieval as follows:

```
nohup target/appassembler/bin/SearchCollection -topicreader Trec -index lucene-index.gov2.pos+docvectors -topics src/main/resources/topics-and-qrels/topics.701-750.txt -output run.gov2.bm25.topics.701-750.txt -bm25 &
nohup target/appassembler/bin/SearchCollection -topicreader Trec -index lucene-index.gov2.pos+docvectors -topics src/main/resources/topics-and-qrels/topics.751-800.txt -output run.gov2.bm25.topics.751-800.txt -bm25 &
nohup target/appassembler/bin/SearchCollection -topicreader Trec -index lucene-index.gov2.pos+docvectors -topics src/main/resources/topics-and-qrels/topics.801-850.txt -output run.gov2.bm25.topics.801-850.txt -bm25 &

nohup target/appassembler/bin/SearchCollection -topicreader Trec -index lucene-index.gov2.pos+docvectors -topics src/main/resources/topics-and-qrels/topics.701-750.txt -output run.gov2.bm25+rm3.topics.701-750.txt -bm25 -rm3 &
nohup target/appassembler/bin/SearchCollection -topicreader Trec -index lucene-index.gov2.pos+docvectors -topics src/main/resources/topics-and-qrels/topics.751-800.txt -output run.gov2.bm25+rm3.topics.751-800.txt -bm25 -rm3 &
nohup target/appassembler/bin/SearchCollection -topicreader Trec -index lucene-index.gov2.pos+docvectors -topics src/main/resources/topics-and-qrels/topics.801-850.txt -output run.gov2.bm25+rm3.topics.801-850.txt -bm25 -rm3 &

nohup target/appassembler/bin/SearchCollection -topicreader Trec -index lucene-index.gov2.pos+docvectors -topics src/main/resources/topics-and-qrels/topics.701-750.txt -output run.gov2.bm25+ax.topics.701-750.txt -bm25 -axiom -axiom.beta 0.1 -rerankCutoff 20 -axiom.deterministic &
nohup target/appassembler/bin/SearchCollection -topicreader Trec -index lucene-index.gov2.pos+docvectors -topics src/main/resources/topics-and-qrels/topics.751-800.txt -output run.gov2.bm25+ax.topics.751-800.txt -bm25 -axiom -axiom.beta 0.1 -rerankCutoff 20 -axiom.deterministic &
nohup target/appassembler/bin/SearchCollection -topicreader Trec -index lucene-index.gov2.pos+docvectors -topics src/main/resources/topics-and-qrels/topics.801-850.txt -output run.gov2.bm25+ax.topics.801-850.txt -bm25 -axiom -axiom.beta 0.1 -rerankCutoff 20 -axiom.deterministic &

nohup target/appassembler/bin/SearchCollection -topicreader Trec -index lucene-index.gov2.pos+docvectors -topics src/main/resources/topics-and-qrels/topics.701-750.txt -output run.gov2.ql.topics.701-750.txt -ql &
nohup target/appassembler/bin/SearchCollection -topicreader Trec -index lucene-index.gov2.pos+docvectors -topics src/main/resources/topics-and-qrels/topics.751-800.txt -output run.gov2.ql.topics.751-800.txt -ql &
nohup target/appassembler/bin/SearchCollection -topicreader Trec -index lucene-index.gov2.pos+docvectors -topics src/main/resources/topics-and-qrels/topics.801-850.txt -output run.gov2.ql.topics.801-850.txt -ql &

nohup target/appassembler/bin/SearchCollection -topicreader Trec -index lucene-index.gov2.pos+docvectors -topics src/main/resources/topics-and-qrels/topics.701-750.txt -output run.gov2.ql+rm3.topics.701-750.txt -ql -rm3 &
nohup target/appassembler/bin/SearchCollection -topicreader Trec -index lucene-index.gov2.pos+docvectors -topics src/main/resources/topics-and-qrels/topics.751-800.txt -output run.gov2.ql+rm3.topics.751-800.txt -ql -rm3 &
nohup target/appassembler/bin/SearchCollection -topicreader Trec -index lucene-index.gov2.pos+docvectors -topics src/main/resources/topics-and-qrels/topics.801-850.txt -output run.gov2.ql+rm3.topics.801-850.txt -ql -rm3 &

nohup target/appassembler/bin/SearchCollection -topicreader Trec -index lucene-index.gov2.pos+docvectors -topics src/main/resources/topics-and-qrels/topics.701-750.txt -output run.gov2.ql+ax.topics.701-750.txt -ql -axiom -rerankCutoff 20 -axiom.beta 0.1 -axiom.deterministic &
nohup target/appassembler/bin/SearchCollection -topicreader Trec -index lucene-index.gov2.pos+docvectors -topics src/main/resources/topics-and-qrels/topics.751-800.txt -output run.gov2.ql+ax.topics.751-800.txt -ql -axiom -rerankCutoff 20 -axiom.beta 0.1 -axiom.deterministic &
nohup target/appassembler/bin/SearchCollection -topicreader Trec -index lucene-index.gov2.pos+docvectors -topics src/main/resources/topics-and-qrels/topics.801-850.txt -output run.gov2.ql+ax.topics.801-850.txt -ql -axiom -rerankCutoff 20 -axiom.beta 0.1 -axiom.deterministic &

```

Evaluation can be performed using `trec_eval`:

```
eval/trec_eval.9.0.4/trec_eval -m map -m P.30 src/main/resources/topics-and-qrels/qrels.701-750.txt run.gov2.bm25.topics.701-750.txt
eval/trec_eval.9.0.4/trec_eval -m map -m P.30 src/main/resources/topics-and-qrels/qrels.751-800.txt run.gov2.bm25.topics.751-800.txt
eval/trec_eval.9.0.4/trec_eval -m map -m P.30 src/main/resources/topics-and-qrels/qrels.801-850.txt run.gov2.bm25.topics.801-850.txt

eval/trec_eval.9.0.4/trec_eval -m map -m P.30 src/main/resources/topics-and-qrels/qrels.701-750.txt run.gov2.bm25+rm3.topics.701-750.txt
eval/trec_eval.9.0.4/trec_eval -m map -m P.30 src/main/resources/topics-and-qrels/qrels.751-800.txt run.gov2.bm25+rm3.topics.751-800.txt
eval/trec_eval.9.0.4/trec_eval -m map -m P.30 src/main/resources/topics-and-qrels/qrels.801-850.txt run.gov2.bm25+rm3.topics.801-850.txt

eval/trec_eval.9.0.4/trec_eval -m map -m P.30 src/main/resources/topics-and-qrels/qrels.701-750.txt run.gov2.bm25+ax.topics.701-750.txt
eval/trec_eval.9.0.4/trec_eval -m map -m P.30 src/main/resources/topics-and-qrels/qrels.751-800.txt run.gov2.bm25+ax.topics.751-800.txt
eval/trec_eval.9.0.4/trec_eval -m map -m P.30 src/main/resources/topics-and-qrels/qrels.801-850.txt run.gov2.bm25+ax.topics.801-850.txt

eval/trec_eval.9.0.4/trec_eval -m map -m P.30 src/main/resources/topics-and-qrels/qrels.701-750.txt run.gov2.ql.topics.701-750.txt
eval/trec_eval.9.0.4/trec_eval -m map -m P.30 src/main/resources/topics-and-qrels/qrels.751-800.txt run.gov2.ql.topics.751-800.txt
eval/trec_eval.9.0.4/trec_eval -m map -m P.30 src/main/resources/topics-and-qrels/qrels.801-850.txt run.gov2.ql.topics.801-850.txt

eval/trec_eval.9.0.4/trec_eval -m map -m P.30 src/main/resources/topics-and-qrels/qrels.701-750.txt run.gov2.ql+rm3.topics.701-750.txt
eval/trec_eval.9.0.4/trec_eval -m map -m P.30 src/main/resources/topics-and-qrels/qrels.751-800.txt run.gov2.ql+rm3.topics.751-800.txt
eval/trec_eval.9.0.4/trec_eval -m map -m P.30 src/main/resources/topics-and-qrels/qrels.801-850.txt run.gov2.ql+rm3.topics.801-850.txt

eval/trec_eval.9.0.4/trec_eval -m map -m P.30 src/main/resources/topics-and-qrels/qrels.701-750.txt run.gov2.ql+ax.topics.701-750.txt
eval/trec_eval.9.0.4/trec_eval -m map -m P.30 src/main/resources/topics-and-qrels/qrels.751-800.txt run.gov2.ql+ax.topics.751-800.txt
eval/trec_eval.9.0.4/trec_eval -m map -m P.30 src/main/resources/topics-and-qrels/qrels.801-850.txt run.gov2.ql+ax.topics.801-850.txt

```

## Effectiveness

With the above commands, you should be able to replicate the following results:

MAP                                     | BM25      | BM25+RM3  | BM25+AX   | QL        | QL+RM3    | QL+AX     |
:---------------------------------------|-----------|-----------|-----------|-----------|-----------|-----------|
<<<<<<< HEAD
[TREC 2004 Terabyte Track: Topics 701-750](http://trec.nist.gov/data/terabyte04.html)| 0.2689    | 0.2951    | 0.2665    | 0.2681    | 0.2809    | 0.2666    |
[TREC 2005 Terabyte Track: Topics 751-800](http://trec.nist.gov/data/terabyte05.html)| 0.3390    | 0.3810    | 0.3664    | 0.3303    | 0.3634    | 0.3646    |
[TREC 2006 Terabyte Track: Topics 801-850](http://trec.nist.gov/data/terabyte06.html)| 0.3080    | 0.3356    | 0.3069    | 0.2996    | 0.3166    | 0.3084    |
=======
[TREC 2004 Terabyte Track: Topics 701-750](http://trec.nist.gov/data/terabyte04.html)| 0.2673    | 0.2974    | 0.2735    | 0.2636    | 0.2770    | 0.2638    |
[TREC 2005 Terabyte Track: Topics 751-800](http://trec.nist.gov/data/terabyte05.html)| 0.3366    | 0.3846    | 0.3669    | 0.3264    | 0.3610    | 0.3670    |
[TREC 2006 Terabyte Track: Topics 801-850](http://trec.nist.gov/data/terabyte06.html)| 0.3055    | 0.3438    | 0.3061    | 0.2957    | 0.3160    | 0.3112    |
>>>>>>> 8f263eda


P30                                     | BM25      | BM25+RM3  | BM25+AX   | QL        | QL+RM3    | QL+AX     |
:---------------------------------------|-----------|-----------|-----------|-----------|-----------|-----------|
<<<<<<< HEAD
[TREC 2004 Terabyte Track: Topics 701-750](http://trec.nist.gov/data/terabyte04.html)| 0.4864    | 0.5279    | 0.4986    | 0.4755    | 0.4932    | 0.4932    |
[TREC 2005 Terabyte Track: Topics 751-800](http://trec.nist.gov/data/terabyte05.html)| 0.5540    | 0.5920    | 0.5933    | 0.5347    | 0.5693    | 0.5840    |
[TREC 2006 Terabyte Track: Topics 801-850](http://trec.nist.gov/data/terabyte06.html)| 0.4907    | 0.5167    | 0.5033    | 0.4720    | 0.4753    | 0.4920    |
=======
[TREC 2004 Terabyte Track: Topics 701-750](http://trec.nist.gov/data/terabyte04.html)| 0.4837    | 0.5347    | 0.5082    | 0.4667    | 0.4878    | 0.4837    |
[TREC 2005 Terabyte Track: Topics 751-800](http://trec.nist.gov/data/terabyte05.html)| 0.5520    | 0.5960    | 0.5947    | 0.5160    | 0.5673    | 0.5880    |
[TREC 2006 Terabyte Track: Topics 801-850](http://trec.nist.gov/data/terabyte06.html)| 0.4900    | 0.5227    | 0.5007    | 0.4753    | 0.4853    | 0.5007    |
>>>>>>> 8f263eda

<|MERGE_RESOLUTION|>--- conflicted
+++ resolved
@@ -90,26 +90,14 @@
 
 MAP                                     | BM25      | BM25+RM3  | BM25+AX   | QL        | QL+RM3    | QL+AX     |
 :---------------------------------------|-----------|-----------|-----------|-----------|-----------|-----------|
-<<<<<<< HEAD
 [TREC 2004 Terabyte Track: Topics 701-750](http://trec.nist.gov/data/terabyte04.html)| 0.2689    | 0.2951    | 0.2665    | 0.2681    | 0.2809    | 0.2666    |
 [TREC 2005 Terabyte Track: Topics 751-800](http://trec.nist.gov/data/terabyte05.html)| 0.3390    | 0.3810    | 0.3664    | 0.3303    | 0.3634    | 0.3646    |
 [TREC 2006 Terabyte Track: Topics 801-850](http://trec.nist.gov/data/terabyte06.html)| 0.3080    | 0.3356    | 0.3069    | 0.2996    | 0.3166    | 0.3084    |
-=======
-[TREC 2004 Terabyte Track: Topics 701-750](http://trec.nist.gov/data/terabyte04.html)| 0.2673    | 0.2974    | 0.2735    | 0.2636    | 0.2770    | 0.2638    |
-[TREC 2005 Terabyte Track: Topics 751-800](http://trec.nist.gov/data/terabyte05.html)| 0.3366    | 0.3846    | 0.3669    | 0.3264    | 0.3610    | 0.3670    |
-[TREC 2006 Terabyte Track: Topics 801-850](http://trec.nist.gov/data/terabyte06.html)| 0.3055    | 0.3438    | 0.3061    | 0.2957    | 0.3160    | 0.3112    |
->>>>>>> 8f263eda
 
 
 P30                                     | BM25      | BM25+RM3  | BM25+AX   | QL        | QL+RM3    | QL+AX     |
 :---------------------------------------|-----------|-----------|-----------|-----------|-----------|-----------|
-<<<<<<< HEAD
 [TREC 2004 Terabyte Track: Topics 701-750](http://trec.nist.gov/data/terabyte04.html)| 0.4864    | 0.5279    | 0.4986    | 0.4755    | 0.4932    | 0.4932    |
 [TREC 2005 Terabyte Track: Topics 751-800](http://trec.nist.gov/data/terabyte05.html)| 0.5540    | 0.5920    | 0.5933    | 0.5347    | 0.5693    | 0.5840    |
 [TREC 2006 Terabyte Track: Topics 801-850](http://trec.nist.gov/data/terabyte06.html)| 0.4907    | 0.5167    | 0.5033    | 0.4720    | 0.4753    | 0.4920    |
-=======
-[TREC 2004 Terabyte Track: Topics 701-750](http://trec.nist.gov/data/terabyte04.html)| 0.4837    | 0.5347    | 0.5082    | 0.4667    | 0.4878    | 0.4837    |
-[TREC 2005 Terabyte Track: Topics 751-800](http://trec.nist.gov/data/terabyte05.html)| 0.5520    | 0.5960    | 0.5947    | 0.5160    | 0.5673    | 0.5880    |
-[TREC 2006 Terabyte Track: Topics 801-850](http://trec.nist.gov/data/terabyte06.html)| 0.4900    | 0.5227    | 0.5007    | 0.4753    | 0.4853    | 0.5007    |
->>>>>>> 8f263eda
 
