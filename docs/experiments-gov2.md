--- conflicted
+++ resolved
@@ -4,16 +4,10 @@
 
 ```
 nohup sh target/appassembler/bin/IndexCollection -collection Gov2Collection \
-<<<<<<< HEAD
- -generator JsoupGenerator -input /path/to/gov2/ \
- -index lucene-index.gov2.pos -threads 32 -positions -optimize \
- 2> log.gov2.pos.emptyDocids.txt 1> log.gov2.pos.recordCounts.txt &
-=======
  -input /path/to/gov2/ -generator JsoupGenerator \
  -index lucene-index.gov2.pos+docvectors -threads 16 -positions -docvectors -optimize \
  > log.gov2.pos+docvectors &
 
->>>>>>> 45b55c75
 ```
 
 The directory `/path/to/gov2/` should be the root directory of Gov2 collection, i.e., `ls /path/to/gov2/` should bring up a bunch of subdirectories, `GX000` to `GX272`. The command above builds a standard positional index (`-positions`) that's optimized into a single segment (`-optimize`). If you also want to store document vectors (e.g., for query expansion), add the `-docvectors` option.  The above command builds an index that stores term positions (`-positions`) as well as doc vectors for relevance feedback (`-docvectors`), and `-optimize` force merges all index segment into one.
@@ -37,28 +31,16 @@
 You should be able to replicate the following results:
 
 MAP                                                                                     | BM25   |BM25+RM3| QL     | QL+RM3
-<<<<<<< HEAD
 ----------------------------------------------------------------------------------------|--------|--------|--------|--------
-[TREC 2004 Terabyte Track: Topics 701-750](http://trec.nist.gov/data/terabyte04.html)   | 0.2673 | 0.2952 | 0.2636 | 0.2800
-[TREC 2005 Terabyte Track: Topics 751-800](http://trec.nist.gov/data/terabyte05.html)   | 0.3365 | 0.3839 | 0.3263 | 0.3628
-[TREC 2006 Terabyte Track: Topics 801-850](http://trec.nist.gov/data/terabyte06.html)   | 0.3053 | 0.3408 | 0.2956 | 0.3198
-**Mean**                                                                                | **0.3030** | **0.3400** | **0.3052** | **0.3209**
-=======
-:---------------------------------------------------------------------------------------|--------|--------|--------|--------
-[TREC 2004 Terabyte Track: Topics 701-750](http://trec.nist.gov/data/terabyte04.html)   | 0.2673 | 0.2953 | 0.2635 | 0.2800
+[TREC 2004 Terabyte Track: Topics 701-750](http://trec.nist.gov/data/terabyte04.html)   | 0.2673 | 0.2953 | 0.2636 | 0.2800
 [TREC 2005 Terabyte Track: Topics 751-800](http://trec.nist.gov/data/terabyte05.html)   | 0.3365 | 0.3837 | 0.3263 | 0.3627
-[TREC 2006 Terabyte Track: Topics 801-850](http://trec.nist.gov/data/terabyte06.html)   | 0.3053 | 0.3411 | 0.2955 | 0.3199
->>>>>>> 45b55c75
+[TREC 2006 Terabyte Track: Topics 801-850](http://trec.nist.gov/data/terabyte06.html)   | 0.3053 | 0.3411 | 0.2956 | 0.3199
+**Mean**                                                                                | **0.3030** | **0.3400** | **0.2952** | **0.3209**
 
 
 P30                                                                                     | BM25   |BM25+RM3|  QL    | QL+RM3
 :---------------------------------------------------------------------------------------|--------|--------|--------|--------
 [TREC 2004 Terabyte Track: Topics 701-750](http://trec.nist.gov/data/terabyte04.html)   | 0.4850 | 0.5306 | 0.4673 | 0.4850
-<<<<<<< HEAD
-[TREC 2005 Terabyte Track: Topics 751-800](http://trec.nist.gov/data/terabyte05.html)   | 0.5520 | 0.5927 | 0.5167 | 0.5673
-[TREC 2006 Terabyte Track: Topics 801-850](http://trec.nist.gov/data/terabyte06.html)   | 0.4913 | 0.5253 | 0.4760 | 0.4873
-**Mean**                                                                                | **0.5094** | **0.5495** | **0.4867** | **0.5132**
-=======
 [TREC 2005 Terabyte Track: Topics 751-800](http://trec.nist.gov/data/terabyte05.html)   | 0.5520 | 0.5913 | 0.5167 | 0.5660
 [TREC 2006 Terabyte Track: Topics 801-850](http://trec.nist.gov/data/terabyte06.html)   | 0.4913 | 0.5260 | 0.4760 | 0.4873
->>>>>>> 45b55c75
+**Mean**                                                                                | **0.5094** | **0.5493** | **0.4867** | **0.5128**
