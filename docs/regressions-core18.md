# Anserini: Regressions for the [Washington Post](https://trec.nist.gov/data/wapost/) ([Core18](https://trec-core.github.io/2018/))

This page describes regressions for the TREC 2018 Common Core Track, which uses the [TREC Washington Post Corpus](https://trec.nist.gov/data/wapost/).
The exact configurations for these regressions are stored in [this YAML file](../src/main/resources/regression/core18.yaml).
Note that this page is automatically generated from [this template](../src/main/resources/docgen/templates/core18.template) as part of Anserini's regression pipeline, so do not modify this page directly; modify the template instead.

## Indexing

Typical indexing command:

```
nohup sh target/appassembler/bin/IndexCollection -collection WashingtonPostCollection -input /path/to/core18 \
 -index lucene-index.core18.pos+docvectors+rawdocs -generator WapoGenerator -threads 16 \
 -storePositions -storeDocvectors -storeRawDocs >& log.core18.pos+docvectors+rawdocs &
```

The directory `/path/to/core18/` should be the root directory of the [TREC Washington Post Corpus](https://trec.nist.gov/data/wapost/), i.e., `ls /path/to/core18/`
should bring up a single JSON file.

For additional details, see explanation of [common indexing options](common-indexing-options.md).

## Retrieval

Topics and qrels are stored in [`src/main/resources/topics-and-qrels/`](../src/main/resources/topics-and-qrels/), downloaded from NIST:

+ [`topics.core18.txt`](../src/main/resources/topics-and-qrels/topics.core18.txt): [topics for the TREC 2018 Common Core Track](https://trec.nist.gov/data/core/topics2018.txt)
+ [`qrels.core18.txt`](../src/main/resources/topics-and-qrels/qrels.core18.txt): [qrels for the TREC 2018 Common Core Track](https://trec.nist.gov/data/core/qrels2018.txt)

After indexing has completed, you should be able to perform retrieval as follows:

```
nohup target/appassembler/bin/SearchCollection -index lucene-index.core18.pos+docvectors+rawdocs \
 -topicreader Trec -topics src/main/resources/topics-and-qrels/topics.core18.txt \
 -bm25 -output run.core18.bm25.topics.core18.txt &

nohup target/appassembler/bin/SearchCollection -index lucene-index.core18.pos+docvectors+rawdocs \
 -topicreader Trec -topics src/main/resources/topics-and-qrels/topics.core18.txt \
 -bm25 -rm3 -output run.core18.bm25+rm3.topics.core18.txt &

nohup target/appassembler/bin/SearchCollection -index lucene-index.core18.pos+docvectors+rawdocs \
 -topicreader Trec -topics src/main/resources/topics-and-qrels/topics.core18.txt \
 -bm25 -axiom -rerankCutoff 20 -axiom.deterministic -output run.core18.bm25+ax.topics.core18.txt &

nohup target/appassembler/bin/SearchCollection -index lucene-index.core18.pos+docvectors+rawdocs \
 -topicreader Trec -topics src/main/resources/topics-and-qrels/topics.core18.txt \
 -ql -output run.core18.ql.topics.core18.txt &

nohup target/appassembler/bin/SearchCollection -index lucene-index.core18.pos+docvectors+rawdocs \
 -topicreader Trec -topics src/main/resources/topics-and-qrels/topics.core18.txt \
 -ql -rm3 -output run.core18.ql+rm3.topics.core18.txt &

nohup target/appassembler/bin/SearchCollection -index lucene-index.core18.pos+docvectors+rawdocs \
 -topicreader Trec -topics src/main/resources/topics-and-qrels/topics.core18.txt \
 -ql -axiom -rerankCutoff 20 -axiom.deterministic -output run.core18.ql+ax.topics.core18.txt &

```

Evaluation can be performed using `trec_eval`:

```
eval/trec_eval.9.0.4/trec_eval -m map -m P.30 src/main/resources/topics-and-qrels/qrels.core18.txt run.core18.bm25.topics.core18.txt

eval/trec_eval.9.0.4/trec_eval -m map -m P.30 src/main/resources/topics-and-qrels/qrels.core18.txt run.core18.bm25+rm3.topics.core18.txt

eval/trec_eval.9.0.4/trec_eval -m map -m P.30 src/main/resources/topics-and-qrels/qrels.core18.txt run.core18.bm25+ax.topics.core18.txt

eval/trec_eval.9.0.4/trec_eval -m map -m P.30 src/main/resources/topics-and-qrels/qrels.core18.txt run.core18.ql.topics.core18.txt

eval/trec_eval.9.0.4/trec_eval -m map -m P.30 src/main/resources/topics-and-qrels/qrels.core18.txt run.core18.ql+rm3.topics.core18.txt

eval/trec_eval.9.0.4/trec_eval -m map -m P.30 src/main/resources/topics-and-qrels/qrels.core18.txt run.core18.ql+ax.topics.core18.txt

```

## Effectiveness

With the above commands, you should be able to replicate the following results:

MAP                                     | BM25      | +RM3      | +Ax       | QL        | +RM3      | +Ax       |
:---------------------------------------|-----------|-----------|-----------|-----------|-----------|-----------|
<<<<<<< HEAD
[TREC 2018 Common Core Track Topics](https://trec.nist.gov/data/core/topics2018.txt)| 0.2495    | 0.3083    | 0.2925    | 0.2526    | 0.2984    | 0.2966    |
=======
[TREC 2018 Common Core Track Topics](../src/main/resources/topics-and-qrels/topics.core18.txt)| 0.2495    | 0.3135    | 0.2925    | 0.2526    | 0.3073    | 0.2966    |
>>>>>>> c44f4d34


P30                                     | BM25      | +RM3      | +Ax       | QL        | +RM3      | +Ax       |
:---------------------------------------|-----------|-----------|-----------|-----------|-----------|-----------|
<<<<<<< HEAD
[TREC 2018 Common Core Track Topics](https://trec.nist.gov/data/core/topics2018.txt)| 0.3567    | 0.4133    | 0.4027    | 0.3653    | 0.3953    | 0.4060    |
=======
[TREC 2018 Common Core Track Topics](../src/main/resources/topics-and-qrels/topics.core18.txt)| 0.3567    | 0.4200    | 0.4027    | 0.3653    | 0.4000    | 0.4060    |
>>>>>>> c44f4d34



## Replication Log

* Results replicated by [@andrewyates](https://github.com/andrewyates) on 2018-11-30 (commit [`c1aac5`](https://github.com/castorini/Anserini/commit/c1aac5e353e2ab77db3e7106cb4c017a09ce0fe9))
* Results replicated by [@chriskamphuis](https://github.com/chriskamphuis) on 2019-09-07 (commit [`61f6f20`](https://github.com/castorini/anserini/commit/61f6f20ff6872484966ea1badcdcdcebf1eea852))<|MERGE_RESOLUTION|>--- conflicted
+++ resolved
@@ -78,20 +78,12 @@
 
 MAP                                     | BM25      | +RM3      | +Ax       | QL        | +RM3      | +Ax       |
 :---------------------------------------|-----------|-----------|-----------|-----------|-----------|-----------|
-<<<<<<< HEAD
-[TREC 2018 Common Core Track Topics](https://trec.nist.gov/data/core/topics2018.txt)| 0.2495    | 0.3083    | 0.2925    | 0.2526    | 0.2984    | 0.2966    |
-=======
-[TREC 2018 Common Core Track Topics](../src/main/resources/topics-and-qrels/topics.core18.txt)| 0.2495    | 0.3135    | 0.2925    | 0.2526    | 0.3073    | 0.2966    |
->>>>>>> c44f4d34
+[TREC 2018 Common Core Track Topics](../src/main/resources/topics-and-qrels/topics.core18.txt)| 0.2495    | 0.3083    | 0.2925    | 0.2526    | 0.2984    | 0.2966    |
 
 
 P30                                     | BM25      | +RM3      | +Ax       | QL        | +RM3      | +Ax       |
 :---------------------------------------|-----------|-----------|-----------|-----------|-----------|-----------|
-<<<<<<< HEAD
-[TREC 2018 Common Core Track Topics](https://trec.nist.gov/data/core/topics2018.txt)| 0.3567    | 0.4133    | 0.4027    | 0.3653    | 0.3953    | 0.4060    |
-=======
-[TREC 2018 Common Core Track Topics](../src/main/resources/topics-and-qrels/topics.core18.txt)| 0.3567    | 0.4200    | 0.4027    | 0.3653    | 0.4000    | 0.4060    |
->>>>>>> c44f4d34
+[TREC 2018 Common Core Track Topics](../src/main/resources/topics-and-qrels/topics.core18.txt)| 0.3567    | 0.4133    | 0.4027    | 0.3653    | 0.3953    | 0.4060    |
 
 
 
