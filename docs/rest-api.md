# Webapp and REST API

Anserini has a built-in webapp for interactive querying along with a REST API that can be used by other applications.

## Setup

Start the server with

```bash
java -cp $ANSERINI_JAR io.anserini.server.Application --server.port=8081
```

And then navigate to [`http://localhost:8081/`](http://localhost:8081/) in your browser.

## List Indexes

To list all the index information, the endpoint is `api/v1.0/indexes/`

Run

```bash
curl -X GET "http://localhost:8081/api/v1.0/indexes"
```

Output is a mapping from index name to `IndexInfo` enum

```json
{
    "cacm": {
        "urls": [
            "https://github.com/castorini/anserini-data/raw/master/CACM/lucene-index.cacm.20221005.252b5e.tar.gz"
        ],
        "cached": false,
        "md5": "cfe14d543c6a27f4d742fb2d0099b8e0",
        "indexName": "cacm",
        "description": "Lucene index of the CACM corpus.",
        "model": "BM25",
        "corpus": "CACM",
        "filename": "lucene-index.cacm.20221005.252b5e.tar.gz"
    },
    "msmarco-v1-passage": {
        "urls": [
            "https://rgw.cs.uwaterloo.ca/pyserini/indexes/lucene/lucene-inverted.msmarco-v1-passage.20221004.252b5e.tar.gz"
        ],
        "cached": true,
        "md5": "678876e8c99a89933d553609a0fd8793",
        "indexName": "msmarco-v1-passage",
        "description": "Lucene index of the MS MARCO V1 passage corpus.",
        "model": "BM25",
        "corpus": "MS MARCO V1 Passage",
        "filename": "lucene-inverted.msmarco-v1-passage.20221004.252b5e.tar.gz"
    },
    ...
}
```

## Search Queries

The search query endpoint is `api/v1.0/indexes/{index_name}/search?query={query}&hits={hits}&qid={qid}`

Path variables:

<<<<<<< HEAD
<<<<<<< HEAD
- `index`: The index name to query. Default is "msmarco-v1-passage"
=======
- `index_name`: The index name to query. Default is "msmarco-v1-passage"
>>>>>>> b3f27dfac2f1d73a2f614df1e14639572fc3de70
=======
- `index_name`: The index name to query. Default is "msmarco-v1-passage"
>>>>>>> 80621ad8

Query parameters:

- `query`: The query string to search for. Required
- `hits`: The number of hits to return. Default is 10
- `qid`: The query ID. Default is ""

Here's a specific example of using the REST API to issue the query "How does the process of digestion and metabolism of carbohydrates start" to `msmarco-v2.1-doc`:

```bash
curl -X GET "http://localhost:8081/api/v1.0/indexes/msmarco-v2.1-doc/search?query=How%20does%20the%20process%20of%20digestion%20and%20metabolism%20of%20carbohydrates%20start" 
```

The json results are the same as the output of the `-outputRerankerRequests` option in `SearchCollection`

```json
{
  "query": {
    "text": "How does the process of digestion and metabolism of carbohydrates start",
    "qid": 2000138
  },
  "candidates": [
    {
      "docid": "msmarco_v2.1_doc_15_390497775",
      "score": 14.3364,
      "doc": {
        "url": "https://diabetestalk.net/blood-sugar/conversion-of-carbohydrates-to-glucose",
        "title": "Conversion Of Carbohydrates To Glucose | DiabetesTalk.Net",
        "headings": "...",
        "body": "..."
      }
    },
    {
      "docid": "msmarco_v2.1_doc_15_416962410",
      "score": 14.2271,
      "doc": {
        "url": "https://diabetestalk.net/insulin/how-is-starch-converted-to-glucose-in-the-body",
        "title": "How Is Starch Converted To Glucose In The Body? | DiabetesTalk.Net",
        "headings": "...",
        "body": "..."
      }
    },
    ...
  ]
}
```

## Get Document Content by DocId

To access the content of a document in an index, the endpoint is `api/v1.0/indexes/{index_name}/document/{docid}`

Here's an example of getting the document of the top candidate from the above example:

```bash
curl -X GET "http://localhost:8080/api/v1.0/indexes/msmarco-v2.1-doc/documents/msmarco_v2.1_doc_15_390497775"
```

<<<<<<< HEAD
<<<<<<< HEAD
Output is an object containing the 'cached' property

```json
{
  "cached": true
=======
Output is an object of the same format as a candidate from search

```json
{
=======
Output is an object of the same format as a candidate from search

```json
{
>>>>>>> 80621ad8
    "doc": {
        "url": "https://diabetestalk.net/blood-sugar/conversion-of-carbohydrates-to-glucose",
        "title": "Conversion Of Carbohydrates To Glucose | DiabetesTalk.Net",
        "headings": "...",
        "body": "..."
    }
<<<<<<< HEAD
>>>>>>> b3f27dfac2f1d73a2f614df1e14639572fc3de70
=======
>>>>>>> 80621ad8
}
```

## Check Index Status

To check whether an index is cached, the endpoint is `api/v1.0/indexes/{index_name}/status`

Here's an example of checking the status of `msmarco-v1-passage`:

```bash
curl -X GET "http://localhost:8081/api/v1.0/indexes/msmarco-v1-passage/status"
```

Output is an object containing the 'cached' property

```json
{
<<<<<<< HEAD
<<<<<<< HEAD
    "doc": {
        "url": "https://diabetestalk.net/blood-sugar/conversion-of-carbohydrates-to-glucose",
        "title": "Conversion Of Carbohydrates To Glucose | DiabetesTalk.Net",
        "headings": "...",
        "body": "..."
    }
=======
  "cached": true
>>>>>>> 80621ad8
}
```
=======
  "cached": true
}
```
>>>>>>> b3f27dfac2f1d73a2f614df1e14639572fc3de70<|MERGE_RESOLUTION|>--- conflicted
+++ resolved
@@ -60,15 +60,7 @@
 
 Path variables:
 
-<<<<<<< HEAD
-<<<<<<< HEAD
-- `index`: The index name to query. Default is "msmarco-v1-passage"
-=======
 - `index_name`: The index name to query. Default is "msmarco-v1-passage"
->>>>>>> b3f27dfac2f1d73a2f614df1e14639572fc3de70
-=======
-- `index_name`: The index name to query. Default is "msmarco-v1-passage"
->>>>>>> 80621ad8
 
 Query parameters:
 
@@ -126,34 +118,16 @@
 curl -X GET "http://localhost:8080/api/v1.0/indexes/msmarco-v2.1-doc/documents/msmarco_v2.1_doc_15_390497775"
 ```
 
-<<<<<<< HEAD
-<<<<<<< HEAD
-Output is an object containing the 'cached' property
-
-```json
-{
-  "cached": true
-=======
 Output is an object of the same format as a candidate from search
 
 ```json
 {
-=======
-Output is an object of the same format as a candidate from search
-
-```json
-{
->>>>>>> 80621ad8
     "doc": {
         "url": "https://diabetestalk.net/blood-sugar/conversion-of-carbohydrates-to-glucose",
         "title": "Conversion Of Carbohydrates To Glucose | DiabetesTalk.Net",
         "headings": "...",
         "body": "..."
     }
-<<<<<<< HEAD
->>>>>>> b3f27dfac2f1d73a2f614df1e14639572fc3de70
-=======
->>>>>>> 80621ad8
 }
 ```
 
@@ -171,21 +145,6 @@
 
 ```json
 {
-<<<<<<< HEAD
-<<<<<<< HEAD
-    "doc": {
-        "url": "https://diabetestalk.net/blood-sugar/conversion-of-carbohydrates-to-glucose",
-        "title": "Conversion Of Carbohydrates To Glucose | DiabetesTalk.Net",
-        "headings": "...",
-        "body": "..."
-    }
-=======
-  "cached": true
->>>>>>> 80621ad8
-}
-```
-=======
   "cached": true
 }
-```
->>>>>>> b3f27dfac2f1d73a2f614df1e14639572fc3de70+```