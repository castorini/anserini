--- conflicted
+++ resolved
@@ -131,21 +131,6 @@
               <id>SearchHnswDenseVectors</id>
             </program>
             <program>
-<<<<<<< HEAD
-              <mainClass>io.anserini.search.SearchInvertedDenseVectors</mainClass>
-              <id>SearchInvertedDenseVectors</id>
-            </program>
-            <program>
-              <mainClass>io.anserini.search.SimpleSearcher</mainClass>
-              <id>SimpleSearcher</id>
-            </program>
-            <program>
-              <mainClass>io.anserini.search.SimpleTweetSearcher</mainClass>
-              <id>SimpleTweetSearcher</id>
-            </program>
-            <program>
-=======
->>>>>>> 077a82db
               <mainClass>io.anserini.index.IndexReaderUtils</mainClass>
               <id>IndexReaderUtils</id>
             </program>
