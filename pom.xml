<project xmlns="http://maven.apache.org/POM/4.0.0" xmlns:xsi="http://www.w3.org/2001/XMLSchema-instance"
         xsi:schemaLocation="http://maven.apache.org/POM/4.0.0 http://maven.apache.org/xsd/maven-4.0.0.xsd">
  <modelVersion>4.0.0</modelVersion>
  <groupId>anserini</groupId>
  <artifactId>anserini</artifactId>
  <version>0.0.1-SNAPSHOT</version>
  <name>Anserini retrieval platform</name>

  <properties>
    <LUCENE_VERSION>6.3.0</LUCENE_VERSION>
    <!-- see http://download.eclipse.org/jetty/ Jetty9 forces Java 1.8, which causes all sorts of headaches
    For display special characters such as emoji expression, please set JETTY_VERSION to 9.3.5.v20151012 -->
    <JETTY_VERSION>8.1.17.v20150415</JETTY_VERSION>
    <MUSTACHE_VERSION>0.8.18</MUSTACHE_VERSION>
    <JERSEY_VERSION>2.7</JERSEY_VERSION>
  </properties>

  <repositories>
    <repository>
      <id>public</id>
      <url>https://repo1.maven.org/maven2</url>
    </repository>
    <repository>
      <id>AnseriniMaven</id>
      <url>https://raw.githubusercontent.com/lintool/AnseriniMaven/master/mvn-repo/</url>
    </repository>
  </repositories>

  <build>
    <plugins>
      <plugin>
        <groupId>org.apache.maven.plugins</groupId>
        <artifactId>maven-compiler-plugin</artifactId>
        <configuration>
          <source>1.8</source>
          <target>1.8</target>
          <encoding>utf-8</encoding>
        </configuration>
      </plugin>
      <plugin>
        <groupId>org.codehaus.mojo</groupId>
        <artifactId>appassembler-maven-plugin</artifactId>
        <version>1.10</version>
        <configuration>
          <extraJvmArguments>-Xms512M -Xmx24576M</extraJvmArguments>
          <programs>
            <program>
              <mainClass>io.anserini.ltr.DumpTweetsLtrData</mainClass>
              <name>DumpTweetsLtrData</name>
            </program>
            <program>
              <mainClass>io.anserini.index.IndexTweets</mainClass>
              <name>IndexTweets</name>
            </program>
            <program>
              <mainClass>io.anserini.search.SearchTweets</mainClass>
              <name>SearchTweets</name>
            </program>
            <program>
              <mainClass>io.anserini.index.IndexGov2</mainClass>
              <name>IndexGov2</name>
            </program>
            <program>
              <mainClass>io.anserini.search.SearchGov2</mainClass>
              <name>SearchGov2</name>
            </program>
            <program>
              <mainClass>io.anserini.index.IndexCollection</mainClass>
              <name>IndexCollection</name>
            </program>
            <program>
              <mainClass>io.anserini.search.SearchWebCollection</mainClass>
              <name>SearchWebCollection</name>
            </program>
            <program>
              <mainClass>io.anserini.index.IndexRDFCollection</mainClass>
              <name>IndexRDF</name>
            </program>
            <program>
              <mainClass>io.anserini.index.IndexFreebaseEntityCollection</mainClass>
              <name>IndexFreebaseEntity</name>
            </program>
            <program>
              <mainClass>io.anserini.search.SearchRDF</mainClass>
              <name>SearchRDF</name>
            </program>
            <program>
<<<<<<< HEAD
              <mainClass>io.anserini.search.SearchFreebaseEntity</mainClass>
              <name>SearchFreebaseEntity</name>
=======
              <mainClass>io.anserini.util.TrainingDataGenerator</mainClass>
              <name>TrainingDataGenerator</name>
>>>>>>> 36623802
            </program>
            <program>
              <mainClass>io.anserini.py4j.PyseriniEntryPoint</mainClass>
              <name>PyseriniEntryPoint</name>
            </program>
            <program>
              <mainClass>io.anserini.eval.Eval</mainClass>
              <name>Eval</name>
            </program>
            <program>
              <mainClass>io.anserini.SearchTimeUtil</mainClass>
              <name>Time</name>
            </program>
            <program>
              <mainClass>io.anserini.nrts.TweetSearcher</mainClass>
              <name>TweetSearcher</name>
            </program>
            <program>
              <mainClass>io.anserini.index.IndexUtils</mainClass>
              <name>IndexUtils</name>
            </program>
            <program>
              <mainClass>io.anserini.util.DumpDocids</mainClass>
              <name>DumpDocids</name>
            </program>
            <program>
              <mainClass>io.anserini.util.ExtractRm3Stopwords</mainClass>
              <name>ExtractRm3Stopwords</name>
            </program>
              <program>
                  <mainClass>io.anserini.ltr.FeatureExtractorCli</mainClass>
                  <name>FeatureExtractor</name>
              </program>
            <program>
              <mainClass>io.anserini.index.IndexCacmRecords</mainClass>
              <name>IndexCACM</name>
            </program>
            <program>
              <mainClass>io.anserini.search.SearchCacmCollection</mainClass>
              <name>SearchCACM</name>
            </program>
            <program>
              <mainClass>io.anserini.ltr.RankLibScorer</mainClass>
              <name>RankLibScore</name>
            </program>
            <program>
              <mainClass>io.anserini.util.DumpDocumentBody</mainClass>
              <name>DumpDocument</name>
            </program>
            <program>
                <mainClass>io.anserini.rts.TRECSearcher</mainClass>
                <name>TRECSearcher</name>
            </program>
            <program>
              <mainClass>io.anserini.embeddings.train.TrainW2V</mainClass>
              <name>TrainW2V</name>
            </program>
            <program>
              <mainClass>io.anserini.embeddings.IndexW2V</mainClass>
              <name>IndexW2V</name>
            </program>
            <program>
              <mainClass>io.anserini.embeddings.WordEmbeddingDictionary</mainClass>
              <name>SearchW2V</name>
            </program>
            <program>
              <mainClass>io.anserini.qa.RetrieveSentences</mainClass>
              <name>RetrieveSentences</name>
            </program>
          </programs>
        </configuration>
      </plugin>

      <plugin>
        <groupId>org.apache.maven.plugins</groupId>
        <artifactId>maven-surefire-plugin</artifactId>
        <version>2.7.2</version>
        <configuration>
          <workingDirectory>${basedir}/src/test</workingDirectory>
        </configuration>
      </plugin>

      <plugin>
        <artifactId>maven-assembly-plugin</artifactId>
        <configuration>
          <archive>
            <manifest>
              <mainClass>fully.qualified.MainClass</mainClass>
            </manifest>
          </archive>
          <descriptorRefs>
            <descriptorRef>jar-with-dependencies</descriptorRef>
          </descriptorRefs>
        </configuration>
      </plugin>

    </plugins>
  </build>

  <dependencies>

    <dependency>
      <groupId>org.apache.lucene</groupId>
      <artifactId>lucene-benchmark</artifactId>
      <version>${LUCENE_VERSION}</version>
    </dependency>

    <dependency>
      <groupId>org.apache.lucene</groupId>
      <artifactId>lucene-core</artifactId>
      <version>${LUCENE_VERSION}</version>
    </dependency>
    <dependency>
      <groupId>org.apache.lucene</groupId>
      <artifactId>lucene-test-framework</artifactId>
      <version>${LUCENE_VERSION}</version>
    </dependency>
    <dependency>
      <groupId>org.apache.lucene</groupId>
      <artifactId>lucene-backward-codecs</artifactId>
      <version>${LUCENE_VERSION}</version>
    </dependency>
    <dependency>
      <groupId>commons-logging</groupId>
      <artifactId>commons-logging</artifactId>
      <version>1.2</version>
    </dependency>

    <dependency>
      <groupId> edu.umass.ciir </groupId>
      <artifactId> RankLib </artifactId>
      <version> 2.1 </version>
    </dependency>

    <dependency>
      <groupId>org.codehaus.jackson</groupId>
      <artifactId>jackson-mapper-asl</artifactId>
      <version>1.9.13</version>
    </dependency>

    <dependency>
      <groupId>commons-cli</groupId>
      <artifactId>commons-cli</artifactId>
      <version>1.2</version>
    </dependency>
    <dependency>
      <groupId>commons-io</groupId>
      <artifactId>commons-io</artifactId>
      <version>2.4</version>
    </dependency>

    <dependency>
      <groupId>junit</groupId>
      <artifactId>junit</artifactId>
      <version>4.12</version>
    </dependency>

    <dependency>
      <groupId>org.apache.httpcomponents</groupId>
      <artifactId>httpclient</artifactId>
      <version>4.5.1</version>
    </dependency>

    <dependency>
      <groupId>org.apache.commons</groupId>
      <artifactId>commons-lang3</artifactId>
      <version>3.4</version>
      <type>jar</type>
      <scope>compile</scope>
    </dependency>

    <dependency>
      <groupId>org.jsoup</groupId>
      <artifactId>jsoup</artifactId>
      <version>1.8.3</version>
      <type>jar</type>
      <scope>compile</scope>
    </dependency>

    <dependency>
      <groupId>args4j</groupId>
      <artifactId>args4j</artifactId>
      <version>2.32</version>
      <type>jar</type>
      <scope>compile</scope>
    </dependency>

    <dependency>
      <groupId>org.apache.logging.log4j</groupId>
      <artifactId>log4j-api</artifactId>
      <version>2.4</version>
    </dependency>

    <dependency>
      <groupId>org.apache.logging.log4j</groupId>
      <artifactId>log4j-core</artifactId>
      <version>2.4</version>
    </dependency>

    <dependency>
      <groupId>com.google.code.gson</groupId>
      <artifactId>gson</artifactId>
      <version>2.4</version>
    </dependency>

    <dependency>
      <groupId>org.twitter4j</groupId>
      <artifactId>twitter4j-stream</artifactId>
      <version>4.0.4</version>
    </dependency>

    <dependency>
      <groupId>com.twitter</groupId>
      <artifactId>twitter-text</artifactId>
      <version>1.13.0</version>
    </dependency>

    <dependency>
      <groupId>com.google.guava</groupId>
      <artifactId>guava</artifactId>
      <version>19.0-rc2</version>
    </dependency>

    <dependency>
      <groupId>it.unimi.dsi</groupId>
      <artifactId>fastutil</artifactId>
      <version>6.5.6</version>
    </dependency>

    <dependency>
      <!-- needed for CBZip2InputStream -->
      <groupId>org.apache.ant</groupId>
      <artifactId>ant</artifactId>
      <version>1.9.1</version>
    </dependency>

    <dependency>
      <groupId>org.eclipse.jetty</groupId>
      <artifactId>jetty-server</artifactId>
      <version>${JETTY_VERSION}</version>
    </dependency>

    <dependency>
      <groupId>org.eclipse.jetty</groupId>
      <artifactId>jetty-servlet</artifactId>
      <version>${JETTY_VERSION}</version>
    </dependency>

    <dependency>
      <groupId>com.github.spullara.mustache.java</groupId>
      <artifactId>compiler</artifactId>
      <version>${MUSTACHE_VERSION}</version>
    </dependency>

    <dependency>
      <groupId>org.glassfish.jersey.core</groupId>
      <artifactId>jersey-server</artifactId>
      <version>${JERSEY_VERSION}</version>
    </dependency>

    <dependency>
      <groupId>org.glassfish.jersey.containers</groupId>
      <artifactId>jersey-container-servlet-core</artifactId>
      <version>${JERSEY_VERSION}</version>
    </dependency>

    <dependency>
      <groupId>org.glassfish.jersey.containers</groupId>
      <artifactId>jersey-container-jetty-http</artifactId>
      <version>${JERSEY_VERSION}</version>
    </dependency>

    <dependency>
      <groupId>org.glassfish.jersey.media</groupId>
      <artifactId>jersey-media-moxy</artifactId>
      <version>${JERSEY_VERSION}</version>
    </dependency>

    <dependency>
      <groupId>org.glassfish.jersey.media</groupId>
      <artifactId>jersey-media-jaxb</artifactId>
      <version>2.22.1</version>
    </dependency>
    <dependency>
        <groupId>com.fasterxml.jackson.core</groupId>
        <artifactId>jackson-core</artifactId>
        <version>2.7.2</version>
    </dependency>

    <dependency>
        <groupId>com.fasterxml.jackson.core</groupId>
        <artifactId>jackson-databind</artifactId>
        <version>2.7.2</version>
    </dependency>

    <dependency>
        <groupId>com.fasterxml.jackson.core</groupId>
        <artifactId>jackson-annotations</artifactId>
        <version>2.7.2</version>
    </dependency>

    <dependency>
        <groupId>commons-lang</groupId>
        <artifactId>commons-lang</artifactId>
        <version>2.6</version>
    </dependency>

    <dependency>
        <groupId>org.deeplearning4j</groupId>
        <artifactId>deeplearning4j-core</artifactId>
        <version>0.6.0</version>
    </dependency>

    <dependency>
      <groupId>org.json</groupId>
      <artifactId>json</artifactId>
      <version>20160810</version>
    </dependency>

    <dependency>
      <groupId>edu.stanford.nlp</groupId>
      <artifactId>stanford-corenlp</artifactId>
      <version>3.7.0</version>
    </dependency>
    <dependency>
      <groupId>edu.stanford.nlp</groupId>
      <artifactId>stanford-corenlp</artifactId>
      <version>3.7.0</version>
      <classifier>models</classifier>
    </dependency>

    <dependency>
      <groupId>net.sf.py4j</groupId>
      <artifactId>py4j</artifactId>
      <version>0.10.4</version>
    </dependency>

    <dependency>
      <groupId>org.wikiclean</groupId>
      <artifactId>wikiclean</artifactId>
      <version>0.5</version>
    </dependency>

    <!--Sesame for parsing triples-->
    <dependency>
        <groupId>org.openrdf.sesame</groupId>
        <artifactId>sesame-rio-ntriples</artifactId>
        <version>4.1.2</version>
    </dependency>

  </dependencies>
</project><|MERGE_RESOLUTION|>--- conflicted
+++ resolved
@@ -85,13 +85,10 @@
               <name>SearchRDF</name>
             </program>
             <program>
-<<<<<<< HEAD
               <mainClass>io.anserini.search.SearchFreebaseEntity</mainClass>
               <name>SearchFreebaseEntity</name>
-=======
               <mainClass>io.anserini.util.TrainingDataGenerator</mainClass>
               <name>TrainingDataGenerator</name>
->>>>>>> 36623802
             </program>
             <program>
               <mainClass>io.anserini.py4j.PyseriniEntryPoint</mainClass>
